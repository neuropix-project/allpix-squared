/**
 * @file
 * @brief Implementation of object with set of particles at pixel
 * @copyright Copyright (c) 2017-2020 CERN and the Allpix Squared authors.
 * This software is distributed under the terms of the MIT License, copied verbatim in the file "LICENSE.md".
 * In applying this license, CERN does not waive the privileges and immunities granted to it by virtue of its status as an
 * Intergovernmental Organization or submit itself to any jurisdiction.
 */

#include "PixelCharge.hpp"

#include <set>
#include "objects/exceptions.h"

using namespace allpix;

PixelCharge::PixelCharge(Pixel pixel, long charge, const std::vector<const PropagatedCharge*>& propagated_charges)
    : pixel_(std::move(pixel)), charge_(charge) {
    // Unique set of MC particles
    std::set<const MCParticle*> unique_particles;
    // Store all propagated charges and their MC particles
<<<<<<< HEAD
    for(auto& propagated_charge : propagated_charges) {
        propagated_charges_.emplace_back(propagated_charge);
        unique_particles.insert(propagated_charge->mc_particle_.get());
=======
    for(const auto& propagated_charge : propagated_charges) {
        propagated_charges_.push_back(const_cast<PropagatedCharge*>(propagated_charge)); // NOLINT
        unique_particles.insert(propagated_charge->mc_particle_);
>>>>>>> 61ba5a64
    }
    // Store the MC particle references
    for(const auto& mc_particle : unique_particles) {
        // Local and global time are set as the earliest time found among the MCParticles:
<<<<<<< HEAD
        if(mc_particle != nullptr) {
            auto primary = mc_particle->getPrimary();
=======
        auto* particle = dynamic_cast<MCParticle*>(mc_particle.GetObject());
        if(particle != nullptr) {
            const auto* primary = particle->getPrimary();
>>>>>>> 61ba5a64
            local_time_ = std::min(local_time_, primary->getLocalTime());
            global_time_ = std::min(global_time_, primary->getGlobalTime());
        }
        mc_particles_.emplace_back(mc_particle);
    }

    // No pulse provided, set full charge in first bin:
    pulse_.addCharge(static_cast<double>(charge), 0);
}

// WARNING PixelCharge always returns a positive "collected" charge...
PixelCharge::PixelCharge(Pixel pixel, Pulse pulse, const std::vector<const PropagatedCharge*>& propagated_charges)
    : PixelCharge(std::move(pixel), static_cast<long>(pulse.getCharge()), propagated_charges) {
    pulse_ = std::move(pulse);
}

const Pixel& PixelCharge::getPixel() const {
    return pixel_;
}

Pixel::Index PixelCharge::getIndex() const {
    return getPixel().getIndex();
}

long PixelCharge::getCharge() const {
    return charge_;
}

unsigned long PixelCharge::getAbsoluteCharge() const {
    return static_cast<unsigned long>(std::abs(charge_));
}

const Pulse& PixelCharge::getPulse() const {
    return pulse_;
}

double PixelCharge::getGlobalTime() const {
    return global_time_;
}

double PixelCharge::getLocalTime() const {
    return local_time_;
}

/**
 * @throws MissingReferenceException If the pointed object is not in scope
 *
 * Objects are stored as vector of TRef and can only be accessed if pointed objects are in scope
 */
std::vector<const PropagatedCharge*> PixelCharge::getPropagatedCharges() const {
    // FIXME: This is not very efficient unfortunately
    std::vector<const PropagatedCharge*> propagated_charges;
<<<<<<< HEAD
    for(auto& propagated_charge : propagated_charges_) {
        if(propagated_charge.get() == nullptr) {
=======
    for(const auto& propagated_charge : propagated_charges_) {
        if(!propagated_charge.IsValid() || propagated_charge.GetObject() == nullptr) {
>>>>>>> 61ba5a64
            throw MissingReferenceException(typeid(*this), typeid(PropagatedCharge));
        }
        propagated_charges.emplace_back(propagated_charge.get());
    }
    return propagated_charges;
}

/**
 * @throws MissingReferenceException If the pointed object is not in scope
 *
 * MCParticles can only be fetched if the full history of objects are in scope and stored
 */
std::vector<const MCParticle*> PixelCharge::getMCParticles() const {

    std::vector<const MCParticle*> mc_particles;
<<<<<<< HEAD
    for(auto& mc_particle : mc_particles_) {
        if(mc_particle.get() == nullptr) {
=======
    for(const auto& mc_particle : mc_particles_) {
        if(!mc_particle.IsValid() || mc_particle.GetObject() == nullptr) {
>>>>>>> 61ba5a64
            throw MissingReferenceException(typeid(*this), typeid(MCParticle));
        }
        mc_particles.emplace_back(mc_particle.get());
    }

    // Return as a vector of mc particles
    return mc_particles;
}

void PixelCharge::print(std::ostream& out) const {
    auto local_center_location = pixel_.getLocalCenter();
    auto global_center_location = pixel_.getGlobalCenter();
    auto pixel_index = pixel_.getIndex();

    out << "--- Pixel charge information\n";
    out << "Pixel: (" << pixel_index.X() << ", " << pixel_index.Y() << ")\n"
        << "Charge: " << charge_ << " e\n"
        << "Local Position: (" << local_center_location.X() << ", " << local_center_location.Y() << ", "
        << local_center_location.Z() << ") mm\n"
        << "Global Position: (" << global_center_location.X() << ", " << global_center_location.Y() << ", "
        << global_center_location.Z() << ") mm\n"
        << "Local time:" << local_time_ << " ns\n"
        << "Global time:" << global_time_ << " ns\n";
}

void PixelCharge::petrifyHistory() {
    std::for_each(propagated_charges_.begin(), propagated_charges_.end(), [](auto& n) { n.store(); });
    std::for_each(mc_particles_.begin(), mc_particles_.end(), [](auto& n) { n.store(); });
}<|MERGE_RESOLUTION|>--- conflicted
+++ resolved
@@ -19,27 +19,15 @@
     // Unique set of MC particles
     std::set<const MCParticle*> unique_particles;
     // Store all propagated charges and their MC particles
-<<<<<<< HEAD
-    for(auto& propagated_charge : propagated_charges) {
+    for(const auto& propagated_charge : propagated_charges) {
         propagated_charges_.emplace_back(propagated_charge);
         unique_particles.insert(propagated_charge->mc_particle_.get());
-=======
-    for(const auto& propagated_charge : propagated_charges) {
-        propagated_charges_.push_back(const_cast<PropagatedCharge*>(propagated_charge)); // NOLINT
-        unique_particles.insert(propagated_charge->mc_particle_);
->>>>>>> 61ba5a64
     }
     // Store the MC particle references
     for(const auto& mc_particle : unique_particles) {
         // Local and global time are set as the earliest time found among the MCParticles:
-<<<<<<< HEAD
         if(mc_particle != nullptr) {
-            auto primary = mc_particle->getPrimary();
-=======
-        auto* particle = dynamic_cast<MCParticle*>(mc_particle.GetObject());
-        if(particle != nullptr) {
-            const auto* primary = particle->getPrimary();
->>>>>>> 61ba5a64
+            const auto* primary = mc_particle->getPrimary();
             local_time_ = std::min(local_time_, primary->getLocalTime());
             global_time_ = std::min(global_time_, primary->getGlobalTime());
         }
@@ -92,13 +80,8 @@
 std::vector<const PropagatedCharge*> PixelCharge::getPropagatedCharges() const {
     // FIXME: This is not very efficient unfortunately
     std::vector<const PropagatedCharge*> propagated_charges;
-<<<<<<< HEAD
-    for(auto& propagated_charge : propagated_charges_) {
+    for(const auto& propagated_charge : propagated_charges_) {
         if(propagated_charge.get() == nullptr) {
-=======
-    for(const auto& propagated_charge : propagated_charges_) {
-        if(!propagated_charge.IsValid() || propagated_charge.GetObject() == nullptr) {
->>>>>>> 61ba5a64
             throw MissingReferenceException(typeid(*this), typeid(PropagatedCharge));
         }
         propagated_charges.emplace_back(propagated_charge.get());
@@ -114,13 +97,8 @@
 std::vector<const MCParticle*> PixelCharge::getMCParticles() const {
 
     std::vector<const MCParticle*> mc_particles;
-<<<<<<< HEAD
-    for(auto& mc_particle : mc_particles_) {
+    for(const auto& mc_particle : mc_particles_) {
         if(mc_particle.get() == nullptr) {
-=======
-    for(const auto& mc_particle : mc_particles_) {
-        if(!mc_particle.IsValid() || mc_particle.GetObject() == nullptr) {
->>>>>>> 61ba5a64
             throw MissingReferenceException(typeid(*this), typeid(MCParticle));
         }
         mc_particles.emplace_back(mc_particle.get());
