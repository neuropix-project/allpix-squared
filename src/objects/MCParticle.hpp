--- conflicted
+++ resolved
@@ -123,11 +123,7 @@
         /**
          * @brief ROOT class definition
          */
-<<<<<<< HEAD
-        ClassDefOverride(MCParticle, 7);
-=======
         ClassDefOverride(MCParticle, 8);
->>>>>>> 6127190f
         /**
          * @brief Default constructor for ROOT I/O
          */
