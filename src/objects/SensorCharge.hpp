/**
 * @file
 * @brief Implementation of object for charges in sensor
 * @copyright Copyright (c) 2017-2020 CERN and the Allpix Squared authors.
 * This software is distributed under the terms of the MIT License, copied verbatim in the file "LICENSE.md".
 * In applying this license, CERN does not waive the privileges and immunities granted to it by virtue of its status as an
 * Intergovernmental Organization or submit itself to any jurisdiction.
 */

#ifndef ALLPIX_SENSOR_CHARGE_H
#define ALLPIX_SENSOR_CHARGE_H

#include <Math/Point3D.h>

#include "Object.hpp"

namespace allpix {
    /**
     * @ingroup Objects
     * @brief Flags to distinguish between eletron and hole charge carriers
     */
    enum class CarrierType : int8_t { ELECTRON = -1, HOLE = 1 };

    inline std::ostream& operator<<(std::ostream& os, const CarrierType type) {
        os << (type == CarrierType::ELECTRON ? "\"e\"" : "\"h\"");
        return os;
    }

    /**
     * @ingroup Objects
     * @brief Base object for charge deposits and propagated charges in the sensor
     */
    class SensorCharge : public Object {
    public:
        /**
         * @brief Construct a set of charges in a sensor
         * @param local_position Local position of the set of charges in the sensor
         * @param global_position Global position of the set of charges in the sensor
         * @param type Type of the carrier
         * @param charge Total charge at position
         * @param local_time Time in local sensor reference
         * @param global_time Total time after event start in global reference system
         */
        SensorCharge(ROOT::Math::XYZPoint local_position,
                     ROOT::Math::XYZPoint global_position,
                     CarrierType type,
                     unsigned int charge,
                     double local_time,
                     double global_time);

        /**
         * @brief Get local position of the set of charges in the sensor
         * @return Local position of charges
         */
        ROOT::Math::XYZPoint getLocalPosition() const;

        /**
         * @brief Get the global position of the set of charges in the sensor
         */
        ROOT::Math::XYZPoint getGlobalPosition() const;

        /**
         * @brief Get the type of charge carrier
         * @return Type of charge carrier
         */
        CarrierType getType() const;
        /**
         * @brief Get total amount of charges stored
         * @return Total charge stored
         */
        unsigned int getCharge() const;

<<<<<<< HEAD
=======
        /**
         * @brief Get the sign of the charge for set of charge carriers
         * @return Sign of the charge
         */
        long getSign() const;

>>>>>>> 86f52cc0
        /**
         * @brief Get time after start of event in global reference frame
         * @return Time from start event
         */
        double getGlobalTime() const;

        /**
         * @brief Get local time in the sensor
         * @return Time with respect to local sensor
         */
        double getLocalTime() const;

        /**
         * @brief Print an ASCII representation of SensorCharge to the given stream
         * @param out Stream to print to
         */
        void print(std::ostream& out) const override;

        /**
         * @brief ROOT class definition
         */
        ClassDefOverride(SensorCharge, 3);
        /**
         * @brief Default constructor for ROOT I/O
         */
        SensorCharge() = default;

    private:
        ROOT::Math::XYZPoint local_position_;
        ROOT::Math::XYZPoint global_position_;

        double local_time_{};
        double global_time_{};

        CarrierType type_{};
        unsigned int charge_{};
    };
} // namespace allpix

#endif /* ALLPIX_SENSOR_CHARGE_H */<|MERGE_RESOLUTION|>--- conflicted
+++ resolved
@@ -70,15 +70,12 @@
          */
         unsigned int getCharge() const;
 
-<<<<<<< HEAD
-=======
         /**
          * @brief Get the sign of the charge for set of charge carriers
          * @return Sign of the charge
          */
         long getSign() const;
 
->>>>>>> 86f52cc0
         /**
          * @brief Get time after start of event in global reference frame
          * @return Time from start event
