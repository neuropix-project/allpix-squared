--- conflicted
+++ resolved
@@ -58,12 +58,7 @@
 electronics_noise = 110e
 threshold = 600e
 threshold_smearing = 30e
-<<<<<<< HEAD
 qdc_smearing = 300e
 ```
-=======
-adc_smearing = 300e
-```
 
-[@holmestad]: http://urn.nb.no/URN:NBN:no-67847
->>>>>>> 8e36b515
+[@holmestad]: http://urn.nb.no/URN:NBN:no-67847