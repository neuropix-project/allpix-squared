/**
 * @file
 * @brief Implementation of SPICENetlistWriter module
 *
 * @copyright Copyright (c) 2017-2024 CERN and the Allpix Squared authors.
 * This software is distributed under the terms of the MIT License, copied verbatim in the file "LICENSE.md".
 * In applying this license, CERN does not waive the privileges and immunities granted to it by virtue of its status as an
 * Intergovernmental Organization or submit itself to any jurisdiction.
 * SPDX-License-Identifier: MIT
 */

#include "SPICENetlistWriterModule.hpp"

#include <filesystem>
#include <regex>
#include <string>
#include <utility>
#include <regex>

#include "core/utils/log.h"

#include <TFormula.h>

using namespace allpix;

SPICENetlistWriterModule::SPICENetlistWriterModule(Configuration& config,
                                                   Messenger* messenger,
                                                   std::shared_ptr<Detector> detector)
    : Module(config, detector), detector_(std::move(detector)), messenger_(messenger) {

    // Enable multithreading of this module if multithreading is enabled
    allow_multithreading();

    // Require PixelCharge message for single detector
    messenger_->bindSingle<PixelChargeMessage>(this, MsgFlags::REQUIRED);

    // Set the default target SPICE dialect
    // config_.setDefault<Target>("target", Target::SPECTRE);
    target_ = config.get<Target>("target");

    // Set whether the simulation nodes are saved or not in the netlist
    config_.setDefault<bool>("save_nodes", true);
    save_nodes_ = config_.get<bool>("save_nodes");
    
    // Get the template netlist to modify:
    netlist_path_ = config.getPath("netlist_template", true);

<<<<<<< HEAD
    // Get the generated netlist name
    config_.setDefault<std::string>("file_name", "output_netlist_event_");
    file_name_ = config.get<std::string>("file_name");

    // Default source type set to isource_pulse
    config_.setDefault<SourceType>("source_type", SourceType::isource_pulse);
    source_type_ = config.get<SourceType>("source_type");

    // Get the source name and the circuit connected to it, as defined in the netlist
    source_name_ = config.get<std::string>("source_name");
    subckt_instance_name_ = config.get<std::string>("subckt_name");

    // Get the names of the common nets of the circuit the source is connected to (for ex. Vdd, etc.)
    auto com_nets = config_.getArray<std::string>("common_nets");
    common_nets_.insert(com_nets.begin(), com_nets.end());

    // Get the names of the waveforms (nets or nets) to save
    auto to_save = config_.getArray<std::string>("waveform_to_save");
    waveform_to_save_.insert(to_save.begin(), to_save.end());

    auto detector_model = detector_->getModel();
    std::string default_enumerator = "x * " + std::to_string(detector_model->getNPixels().Y()) + " + y";
    net_enumerator_ = std::make_unique<TFormula>("net_enumerator",
                                                 (config_.get<std::string>("net_enumerator", default_enumerator)).c_str());

    if(!net_enumerator_->IsValid()) {
        throw InvalidValueError(config_, "net_enumerator", "net enumerator is not a valid ROOT::TFormula expression.");
    }

    // Get the input electrode capacitance, used when selecting "vsource_pulse"
    // config_.setDefault<double>("electrode_capacitance", Units::get(5e-15, "C/V"));
    // electrode_capacitance_ = config_.get<double>("electrode_capacitance");

    // Boolean to execut or not the external uelec simulation
    config_.setDefault<bool>("run_netlist_sim", false);
    run_netlist_simulation_ = config_.get<bool>("run_netlist_sim");

    // Options to add the the uelec simulation command
    simulator_command_ = config.get<std::string>("simulator_command");

    // Parameters for the isource_pulse option (pulse shape)
    // ?!?!?!? not sure of having correctly configured the units
    config_.setDefault<double>("t_delay", Units::get(0, "ns"));
    delay_ = config_.get<double>("t_delay");
    // delay_ = Units::convert(config_.get<double>("t_delay"), "ns");

    config_.setDefault<double>("t_rise", Units::get(1, "ns"));
    rise_ = config_.get<double>("t_rise");
    // rise_ = Units::convert(config_.get<double>("t_rise"), "ns");

    config_.setDefault<double>("t_fall", Units::get(1, "ns"));
    fall_ = config_.get<double>("t_fall");
    // fall_ = Units::convert(config_.get<double>("t_fall"), "ns");

    config_.setDefault<double>("t_width", Units::get(3, "ns"));
    width_ = config_.get<double>("t_width");
    // width_ = Units::convert(config_.get<double>("t_width"), "ns");

    auto parameters = config_.getArray<double>("net_enumerator_parameters", {});
=======
    source_name_ = config.get<std::string>("source_name");
    subckt_instance_name_ = config.get<std::string>("subckt_name");

    // Get the names of the common nodes of the circuit the isource is connected to (for ex. Vdd, etc.)
    auto com_nodes = config_.getArray<std::string>("common_nodes");
    common_nodes_.insert(com_nodes.begin(), com_nodes.end());


    auto detector_model = detector_->getModel();
    std::string default_enumerator = "x * " + std::to_string(detector_model->getNPixels().Y()) + " + y";
    node_enumerator_ = std::make_unique<TFormula>("node_enumerator", (config_.get<std::string>("node_enumerator", default_enumerator)).c_str());
    
    if(!node_enumerator_->IsValid()) {
        throw InvalidValueError(config_, "node_enumerator", "Node enumerator is not a valid ROOT::TFormula expression.");
    }


    config_.setDefault<SourceType>("source_type", SourceType::isource);
    source_type_ = config.get<SourceType>("source_type");
    config_.setDefault<double>("pixel_capacitance", Units::get(5e-15, "C/V"));
    pixel_capacitance_ = config_.get<double>("pixel_capacitance");


    auto parameters = config_.getArray<double>("node_enumerator_parameters", {});
>>>>>>> 9d690bef

    // check if number of parameters match up
    if(static_cast<size_t>(net_enumerator_->GetNpar()) != parameters.size()) {
        throw InvalidValueError(
            config_,
            "net_enumerator_parameters",
            "The number of function parameters does not line up with the number of parameters in the function.");
    }

    for(size_t n = 0; n < parameters.size(); ++n) {
        net_enumerator_->SetParameter(static_cast<int>(n), parameters[n]);
    }

    LOG(DEBUG) << "Net enumerator function successfully initialized with " << parameters.size() << " parameters";
}
 
void SPICENetlistWriterModule::initialize() {

<<<<<<< HEAD
    // Reads the template netlist specified
    int line_number = 0;
    std::ifstream netlist_file(netlist_path_);

    // Gets the template netlist file extension
    extension = netlist_path_.extension().string();
    LOG(DEBUG) << "Netlist file extension: " << extension;

=======
    int line_number = 0;
    std::ifstream netlist_file (netlist_path_);
>>>>>>> 9d690bef
    std::string line;
    std::ostringstream eof_netlist;
    std::ostringstream header_netlist;
    // regex for the isource line
    std::regex source_regex("\\((.+)\\)");
    // regex for the circuit line
    std::regex subckt_regex("^(\\w+)\\s+\\((.+)\\)\\s+(\\w+)");
    std::smatch connection_match;
<<<<<<< HEAD

    while(getline(netlist_file, line)) {
        // Writes the content of the netlist file to the new one
        // Identifies the isource declaration line
        // Identifies the isource instance nets names
=======
    

    while (getline(netlist_file, line)) {
        // Writes the content of the netlist file to the new one
        // Identifies the isource declaration line
        // Identifies the isource instance nodes names
>>>>>>> 9d690bef
        line_number++;
        file_lines.push_back(line);

        // For the isource nets
<<<<<<< HEAD
        if(line.rfind(source_name_, 0) == 0) {
            source_line_number = line_number;
            if(std::regex_search(line, connection_match, source_regex)) {
                LOG(INFO) << "connections: " << connection_match[0];
=======
        if(line.rfind(source_name_, 0) == 0){
            source_line_number = line_number;
            if(std::regex_search(line, connection_match, source_regex)) {
                LOG(STATUS) << "connections: " << connection_match[0];
>>>>>>> 9d690bef
                // connections_[1] instead of connections_[0], to get back the nets without the ()
                connections_ = connection_match[1];

                // the three following lines allow to have the two net names in separate variables
                size_t space_pos = connections_.find(" ");
                source_net1_ = connections_.substr(0, space_pos);
                source_net2_ = connections_.substr(space_pos + 1);
            } else {
<<<<<<< HEAD
                throw ModuleError("Could not find net connections");
            }
            LOG(INFO) << "Found the source line!";
        }

        if(line.rfind(subckt_instance_name_, 0) == 0) {
=======
                throw ModuleError("Could not find node connections");
            }
            LOG(STATUS) << "Found the source line!";
        }


        if(line.rfind(subckt_instance_name_, 0) == 0){
>>>>>>> 9d690bef
            // For the subckt nets
            subckt_line_number = line_number;
            if(std::regex_search(line, connection_match, subckt_regex)) {
                // connections_[1] instead of connections_[0], to get back the nets without the ()
                connections_ = connection_match[1];
<<<<<<< HEAD
                LOG(INFO) << "Subckt connections: " << connections_;
                std::istringstream iss(connection_match[2]);
                std::string net;
                LOG(INFO) << "Subckt nets: " << net;
                // Reads each word separated by a space and adds it to net_list
                while(iss >> net) {
                    net_list.push_back(net);
                }
                subckt_name = connection_match[3];
                LOG(INFO) << "Subckt name: " << subckt_name;
            } else {
                throw ModuleError("Could not find net connections of the subckt");
            }
            LOG(INFO) << "Found the subckt line!";
=======
                LOG(STATUS) << "Subckt connections: " << connections_;
                std::istringstream iss(connection_match[2]);
                std::string net;
                LOG(STATUS) << "Subckt nets: " << net;
                // Reads each word separated by a space and adds it to node_list
                while (iss >> net) { 
                    node_list.push_back(net);
                }
                subckt_name = connection_match[3];
                LOG(STATUS) << "Subckt name: " << subckt_name;
            } else {
                throw ModuleError("Could not find node connections of the subckt");
            }
            LOG(STATUS) << "Found the subckt line!";
>>>>>>> 9d690bef
        }
    }

    // find position of the last character to keep in the isource declaration
    size_t p = file_lines[source_line_number].find("[");

    // only keep the isource line before the waveform
    source_line = file_lines[source_line_number].substr(0, p);

<<<<<<< HEAD
    LOG(DEBUG) << "End of initialize";
}

void SPICENetlistWriterModule::run(Event* event) {
    LOG(DEBUG) << "Module entered the run loop";

=======


    LOG(STATUS) << "End of initialize";
}

void SPICENetlistWriterModule::run(Event* event) {
    LOG(STATUS) << "Module entered the run loop";
>>>>>>> 9d690bef
    // Messages: Fetch the (previously registered) messages for this event from the messenger:
    auto message = messenger_->fetchMessage<PixelChargeMessage>(this, event);

    if(message->getData().empty()) {
        LOG(INFO) << "No pixels fired, skipping even";
        return;
    }

    // Prepare output file for this event:
<<<<<<< HEAD
    const auto file_name = createOutputFile(file_name_ + "_event_" + std::to_string(event->number) + extension);

    auto file = std::ofstream(file_name);
    LOG(INFO) << "Output file(s) created";

    // Write the header on the new netlist
    size_t current_line = 0;
    for(; current_line < std::min(source_line_number, subckt_line_number) - 1; current_line++) {
        file << file_lines[current_line] << '\n';
    }

=======
    const auto file_name = createOutputFile("test_event" + std::to_string(event->number) + ".scs");
    auto file = std::ofstream(file_name);
    LOG(STATUS) << "Output file(s) created";

    // Write the header on the new netlist
    size_t current_line = 0;
    for (; current_line < std::min(source_line_number, subckt_line_number) - 1; current_line++){
        file << file_lines[current_line] << '\n';
    }
    
>>>>>>> 9d690bef
    // For loop over all pixels fired
    for(const auto& pixel_charge : message->getData()) {
        auto pixel = pixel_charge.getPixel();
        auto pixel_index = pixel.getIndex();
        auto inputcharge = static_cast<double>(pixel_charge.getCharge());
        
        // Charge value for vsource
        //auto charge = static_cast<double>(pixel_charge.getAbsoluteCharge());
        std::ostringstream pulse_string;
        
        LOG(STATUS) << "Received pixel " << pixel_index << ", charge " << Units::display(inputcharge, "e");

<<<<<<< HEAD
        if(inputcharge != 0) {

            LOG(INFO) << "Received pixel " << pixel_index << ", charge " << Units::display(inputcharge, "e");

            ///////////////////////////////////////////////

            // Get pulse and timepoints
            // const auto& pulse = pixel_charge.getPulse(); // the pulse containing charges and times

            // Get pixel address
            const auto idx = net_enumerator_->Eval(pixel_index.x(), pixel_index.y());

            if(target_ == Target::SPECTRE) {
                file << source_name_ << "\\<" << idx << "\\> (";
                // The source "gnd" (written "0") doesn't need to be incremented, this double "if" checks which net of the
                // source the gnd is connected to Also a condition if none of the 2 nets are gnd
                if(source_net1_ == "0") {
                    file << source_net1_ << " " << source_net2_ << "\\<" << idx << "\\>";
                } else if(source_net2_ == "0") {
                    file << source_net1_ << "\\<" << idx << "\\> " << source_net2_;
                } else if(source_net1_ != "0" && source_net2_ != "0") {
                    file << source_net1_ << "\\<" << idx << "\\> " << source_net2_ << "\\<" << idx << "\\>";
                }
            } else if(target_ == Target::SPICE) {
                // Selection of the first character of the source instance
                if((source_type_ == SourceType::isource) || (source_type_ == SourceType::isource_pulse)) {
                    file << "I_" << idx << " ";
                }
                // else if(source_type_ == SourceType::vsource_pulse) {
                //     file << "V_" << idx << " ";
                // }
                //  file << source_name_ << "_" << idx << " ";
                //   The source "gnd" (written "0") doesn't need to be incremented, this double "if" checks which net of the
                //   source the gnd is connected to Also a condition if none of the 2 nets are gnd
                if(source_net1_ == "0") {
                    file << source_net1_ << " " << source_net2_ << "_" << idx << " ";
                } else if(source_net2_ == "0") {
                    file << source_net1_ << "_" << idx << " " << source_net2_;
                } else if(source_net1_ != "0" && source_net2_ != "0") {
                    file << source_net1_ << "_" << idx << " " << source_net2_ << "_" << idx << " ";
                }
            }

            // ------- isource -------

            if(source_type_ == SourceType::isource) {

                // Get pulse and timepoints
                const auto& pulse = pixel_charge.getPulse(); // the pulse containing charges and times
                if(!pulse.isInitialized()) {
                    throw ModuleError("No pulse information available.");
                }
                double step = pulse.getBinning();

                (target_ == Target::SPECTRE) ? file << ") isource delay=" << delay_ << "n type=pwl wave=["
                                             : file << "PWL(0 0 " << delay_ << "n 0 ";

                for(auto bin = pulse.begin(); bin != pulse.end(); ++bin) {
                    auto time = step * static_cast<double>(std::distance(pulse.begin(), bin)) * 1e-9;
                    double current_bin = *bin / step;
                    double current = current_bin * nanoCoulomb;

                    file << std::setprecision(15) << time << " " << current << (bin < pulse.end() - 1 ? " " : "");
                }

                (target_ == Target::SPECTRE) ? file << "]\n" : file << ")\n";

                // ------- isource_pulse -------

            } else if(source_type_ == SourceType::isource_pulse) {

                i_diode = (inputcharge * nanoCoulomb) / (rise_ / 2 + width_ + fall_ / 2);

                (target_ == Target::SPECTRE)
                    ? (file << ") isource type=pulse val0=0 val1=" << i_diode << " delay=" << delay_ << "n rise=" << rise_
                            << "n fall=" << fall_ << "n width=" << width_ << "n\n")
                    : (file << "PULSE(0 " << i_diode << " " << delay_ << "n " << rise_ << "n " << fall_ << "n " << width_
                            << "n)\n");
            }

            // ------- vsource_pulse -------
            // The vsource part is still in development...
            /*
            else if(source_type_ == SourceType::vsource_pulse) {

                v_diode = (inputcharge * elementalCharge) / electrode_capacitance_;

                (target_ == Target::SPECTRE)
                    ? (file << ") vsource type=pulse val0=0 val1=" << std::setprecision(9) << v_diode << " delay=" <<
            delay_
                            << "n rise=" << rise_ << "n fall=" << fall_ << "n width=" << width_ << "n\n")
                    : (file << "PULSE(0 " << std::setprecision(9) << v_diode << " " << delay_ << "n " << rise_ << "n "
                            << fall_ << "n " << width_ << "n)\n");
            }
            */

            // Writing the subckt instance declaration
            (target_ == Target::SPECTRE) ? (file << subckt_instance_name_ << "\\<" << idx << "\\> (")
                                         : (file << subckt_instance_name_ << "_" << idx << " ");

            // Select whether the net needs to be iterated or not
            for(const auto& net : net_list) {
                if(common_nets_.find(net) != common_nets_.end()) {
                    // must NOT be iterated !
                    file << net << " ";
                } else {
                    // must be iterated !
                    (target_ == Target::SPECTRE) ? file << net << "\\<" << idx << "\\>" << " "
                                                 : file << net << "_" << idx << " ";
                }
            }
            file.seekp(-1, std::ios_base::cur);

            (target_ == Target::SPECTRE) ? file << ") " << subckt_name << "\n" : file << " " << subckt_name << "\n";

            // Add the increment (address of fired pixel) on each waveform to save, and concatenate a single string
            // (added later to the generated netlist)
            for(const auto& wave : waveform_to_save_) {
                (target_ == Target::SPECTRE) ? to_be_saved << wave << "\\<" << idx << "\\> "
                                             : to_be_saved << wave << "_" << idx << " ";
            }
=======
        ///////////////////////////////////////////////

        // Get pulse and timepoints
        const auto& pulse = pixel_charge.getPulse(); // the pulse containing charges and times

        // Get pixel address
        const auto idx = node_enumerator_->Eval(pixel_index.x(), pixel_index.y());

        // FIXME maybe some output PWL do not require a full pulse?
        if(!pulse.isInitialized()) {
            throw ModuleError("No pulse information available.");
>>>>>>> 9d690bef
        }
    }

<<<<<<< HEAD
    for(current_line++; current_line < std::max(source_line_number, subckt_line_number) - 1; current_line++) {
        file << file_lines[current_line] << '\n';
    }

    for(current_line++; current_line < file_lines.size(); current_line++) {
        file << file_lines[current_line] << '\n';
    }

    //'save' line
    (target_ == Target::SPECTRE) ? file << "save " << to_be_saved.str() << '\n'
                                 : file << ".save " << to_be_saved.str() << '\n';

    to_be_saved.str("");
    to_be_saved.clear();

    file.close();
    LOG(DEBUG) << "File closed";

    // Runs the external uelec simulation, if selected in the configuration file, on the same terminal (ie. with uelec
    // soft. env variables loaded)
    if(run_netlist_simulation_ == true) {

        if(target_ == Target::SPECTRE) {

            std::string uelec_sim_command = simulator_command_;
            uelec_sim_command += " ";
            uelec_sim_command += file_name;

            LOG(INFO) << uelec_sim_command;

            std::system(uelec_sim_command.c_str());

        } else if(target_ == Target::SPICE) {

            std::string uelec_sim_command = simulator_command_;
            uelec_sim_command += " ";
            uelec_sim_command += file_name;

            LOG(INFO) << uelec_sim_command;

            std::system(uelec_sim_command.c_str());
        }
    }
=======
        double step = pulse.getBinning();

        file << source_name_ << "\\<" << idx << "\\> (";
        file << source_net1_ << "\\<" << idx << "\\> " << source_net2_;
        
        // ------- isource -------

        if (source_type_ == SourceType::isource) {
        
            file << ") isource type=pwl wave=[";

            for (auto bin = pulse.begin(); bin != pulse.end(); ++bin){
                auto time = step * static_cast<double>(std::distance(pulse.begin(), bin)) * 1e-9;
                double current_bin = *bin / step;
                double current = current_bin* nanoCoulomb;

                file << std::setprecision(15) << time << " " << current << (bin < pulse.end() - 1 ? " " : "");
            }
            file << "]\n";

        } else if (source_type_ == SourceType::vsource) {
            // Capacitance
            // Calculates the voltage on the node using the charge collected by the diode and the pixel capacitance
            v_diode = (inputcharge*elementalCharge)/pixel_capacitance_;
            // Charge
            file << ") vsource type=dc dc=" << std::setprecision(9) << v_diode << "\n";
        }
        

        // Writing the subckt instance declaration
        file << subckt_instance_name_ << "\\<" << idx << "\\> (";


        ////////////////////////////////////////////////////////////
/*
        for (auto i = node_list.begin(); i != node_list.end(); ++i) {
             if (common_nodes_.find(*i) != common_nodes_.end()) {
                // must NOT be iterated !
                file << *i << (i != node_list.end() - 1 ? " " : "");
            } else {
                // must be iterated !
                file << *i << "\\<" << idx << "\\>" << " ";
            }
        }
        file.seekp(-1, std::ios_base::cur);

        ////////////////////////////////////////////////////////////



        //////////////////// THIS WORKS ?!?! ////////////////////
                // For loop over all the possible nets the subckt instance has
        for (auto i = node_list.begin(); i != node_list.end(); ++i) {
            file << *i << "\\<" << idx << "\\>" << (i != node_list.end() - 1 ? " " : "");
        }
        //////////////////// THIS WORKS ?!?! ////////////////////
*/


        for (const auto& node : node_list) {
            if (common_nodes_.find(node) != common_nodes_.end()) {
                // must NOT be iterated !
                file << node << " ";
            } else {
                // must be iterated !
                file << node << "\\<" << idx << "\\>" << " ";
            }
        }
        file.seekp(-1, std::ios_base::cur);
        ////////////////////////////////////////////////////////////

        file << ") " << subckt_name << "\n";

    }

    for (current_line++; current_line < std::max(source_line_number, subckt_line_number)-1; current_line++){
        file << file_lines[current_line] << '\n';
    }

    for (current_line++; current_line < file_lines.size(); current_line++){
        file << file_lines[current_line] << '\n';
    }

    file.close();
    LOG(STATUS) << "File closed";

>>>>>>> 9d690bef
}

void SPICENetlistWriterModule::finalize() {
    // Possibly perform finalization of the module - if not, this method does not need to be implemented and can be
    // removed!
    LOG(INFO) << "Successfully finalized!";
}<|MERGE_RESOLUTION|>--- conflicted
+++ resolved
@@ -9,600 +9,389 @@
  * SPDX-License-Identifier: MIT
  */
 
-#include "SPICENetlistWriterModule.hpp"
+ #include "SPICENetlistWriterModule.hpp"
 
-#include <filesystem>
-#include <regex>
-#include <string>
-#include <utility>
-#include <regex>
-
-#include "core/utils/log.h"
-
-#include <TFormula.h>
-
-using namespace allpix;
-
-SPICENetlistWriterModule::SPICENetlistWriterModule(Configuration& config,
-                                                   Messenger* messenger,
-                                                   std::shared_ptr<Detector> detector)
-    : Module(config, detector), detector_(std::move(detector)), messenger_(messenger) {
-
-    // Enable multithreading of this module if multithreading is enabled
-    allow_multithreading();
-
-    // Require PixelCharge message for single detector
-    messenger_->bindSingle<PixelChargeMessage>(this, MsgFlags::REQUIRED);
-
-    // Set the default target SPICE dialect
-    // config_.setDefault<Target>("target", Target::SPECTRE);
-    target_ = config.get<Target>("target");
-
-    // Set whether the simulation nodes are saved or not in the netlist
-    config_.setDefault<bool>("save_nodes", true);
-    save_nodes_ = config_.get<bool>("save_nodes");
-    
-    // Get the template netlist to modify:
-    netlist_path_ = config.getPath("netlist_template", true);
-
-<<<<<<< HEAD
-    // Get the generated netlist name
-    config_.setDefault<std::string>("file_name", "output_netlist_event_");
-    file_name_ = config.get<std::string>("file_name");
-
-    // Default source type set to isource_pulse
-    config_.setDefault<SourceType>("source_type", SourceType::isource_pulse);
-    source_type_ = config.get<SourceType>("source_type");
-
-    // Get the source name and the circuit connected to it, as defined in the netlist
-    source_name_ = config.get<std::string>("source_name");
-    subckt_instance_name_ = config.get<std::string>("subckt_name");
-
-    // Get the names of the common nets of the circuit the source is connected to (for ex. Vdd, etc.)
-    auto com_nets = config_.getArray<std::string>("common_nets");
-    common_nets_.insert(com_nets.begin(), com_nets.end());
-
-    // Get the names of the waveforms (nets or nets) to save
-    auto to_save = config_.getArray<std::string>("waveform_to_save");
-    waveform_to_save_.insert(to_save.begin(), to_save.end());
-
-    auto detector_model = detector_->getModel();
-    std::string default_enumerator = "x * " + std::to_string(detector_model->getNPixels().Y()) + " + y";
-    net_enumerator_ = std::make_unique<TFormula>("net_enumerator",
-                                                 (config_.get<std::string>("net_enumerator", default_enumerator)).c_str());
-
-    if(!net_enumerator_->IsValid()) {
-        throw InvalidValueError(config_, "net_enumerator", "net enumerator is not a valid ROOT::TFormula expression.");
-    }
-
-    // Get the input electrode capacitance, used when selecting "vsource_pulse"
-    // config_.setDefault<double>("electrode_capacitance", Units::get(5e-15, "C/V"));
-    // electrode_capacitance_ = config_.get<double>("electrode_capacitance");
-
-    // Boolean to execut or not the external uelec simulation
-    config_.setDefault<bool>("run_netlist_sim", false);
-    run_netlist_simulation_ = config_.get<bool>("run_netlist_sim");
-
-    // Options to add the the uelec simulation command
-    simulator_command_ = config.get<std::string>("simulator_command");
-
-    // Parameters for the isource_pulse option (pulse shape)
-    // ?!?!?!? not sure of having correctly configured the units
-    config_.setDefault<double>("t_delay", Units::get(0, "ns"));
-    delay_ = config_.get<double>("t_delay");
-    // delay_ = Units::convert(config_.get<double>("t_delay"), "ns");
-
-    config_.setDefault<double>("t_rise", Units::get(1, "ns"));
-    rise_ = config_.get<double>("t_rise");
-    // rise_ = Units::convert(config_.get<double>("t_rise"), "ns");
-
-    config_.setDefault<double>("t_fall", Units::get(1, "ns"));
-    fall_ = config_.get<double>("t_fall");
-    // fall_ = Units::convert(config_.get<double>("t_fall"), "ns");
-
-    config_.setDefault<double>("t_width", Units::get(3, "ns"));
-    width_ = config_.get<double>("t_width");
-    // width_ = Units::convert(config_.get<double>("t_width"), "ns");
-
-    auto parameters = config_.getArray<double>("net_enumerator_parameters", {});
-=======
-    source_name_ = config.get<std::string>("source_name");
-    subckt_instance_name_ = config.get<std::string>("subckt_name");
-
-    // Get the names of the common nodes of the circuit the isource is connected to (for ex. Vdd, etc.)
-    auto com_nodes = config_.getArray<std::string>("common_nodes");
-    common_nodes_.insert(com_nodes.begin(), com_nodes.end());
-
-
-    auto detector_model = detector_->getModel();
-    std::string default_enumerator = "x * " + std::to_string(detector_model->getNPixels().Y()) + " + y";
-    node_enumerator_ = std::make_unique<TFormula>("node_enumerator", (config_.get<std::string>("node_enumerator", default_enumerator)).c_str());
-    
-    if(!node_enumerator_->IsValid()) {
-        throw InvalidValueError(config_, "node_enumerator", "Node enumerator is not a valid ROOT::TFormula expression.");
-    }
-
-
-    config_.setDefault<SourceType>("source_type", SourceType::isource);
-    source_type_ = config.get<SourceType>("source_type");
-    config_.setDefault<double>("pixel_capacitance", Units::get(5e-15, "C/V"));
-    pixel_capacitance_ = config_.get<double>("pixel_capacitance");
-
-
-    auto parameters = config_.getArray<double>("node_enumerator_parameters", {});
->>>>>>> 9d690bef
-
-    // check if number of parameters match up
-    if(static_cast<size_t>(net_enumerator_->GetNpar()) != parameters.size()) {
-        throw InvalidValueError(
-            config_,
-            "net_enumerator_parameters",
-            "The number of function parameters does not line up with the number of parameters in the function.");
-    }
-
-    for(size_t n = 0; n < parameters.size(); ++n) {
-        net_enumerator_->SetParameter(static_cast<int>(n), parameters[n]);
-    }
-
-    LOG(DEBUG) << "Net enumerator function successfully initialized with " << parameters.size() << " parameters";
-}
- 
-void SPICENetlistWriterModule::initialize() {
-
-<<<<<<< HEAD
-    // Reads the template netlist specified
-    int line_number = 0;
-    std::ifstream netlist_file(netlist_path_);
-
-    // Gets the template netlist file extension
-    extension = netlist_path_.extension().string();
-    LOG(DEBUG) << "Netlist file extension: " << extension;
-
-=======
-    int line_number = 0;
-    std::ifstream netlist_file (netlist_path_);
->>>>>>> 9d690bef
-    std::string line;
-    std::ostringstream eof_netlist;
-    std::ostringstream header_netlist;
-    // regex for the isource line
-    std::regex source_regex("\\((.+)\\)");
-    // regex for the circuit line
-    std::regex subckt_regex("^(\\w+)\\s+\\((.+)\\)\\s+(\\w+)");
-    std::smatch connection_match;
-<<<<<<< HEAD
-
-    while(getline(netlist_file, line)) {
-        // Writes the content of the netlist file to the new one
-        // Identifies the isource declaration line
-        // Identifies the isource instance nets names
-=======
-    
-
-    while (getline(netlist_file, line)) {
-        // Writes the content of the netlist file to the new one
-        // Identifies the isource declaration line
-        // Identifies the isource instance nodes names
->>>>>>> 9d690bef
-        line_number++;
-        file_lines.push_back(line);
-
-        // For the isource nets
-<<<<<<< HEAD
-        if(line.rfind(source_name_, 0) == 0) {
-            source_line_number = line_number;
-            if(std::regex_search(line, connection_match, source_regex)) {
-                LOG(INFO) << "connections: " << connection_match[0];
-=======
-        if(line.rfind(source_name_, 0) == 0){
-            source_line_number = line_number;
-            if(std::regex_search(line, connection_match, source_regex)) {
-                LOG(STATUS) << "connections: " << connection_match[0];
->>>>>>> 9d690bef
-                // connections_[1] instead of connections_[0], to get back the nets without the ()
-                connections_ = connection_match[1];
-
-                // the three following lines allow to have the two net names in separate variables
-                size_t space_pos = connections_.find(" ");
-                source_net1_ = connections_.substr(0, space_pos);
-                source_net2_ = connections_.substr(space_pos + 1);
-            } else {
-<<<<<<< HEAD
-                throw ModuleError("Could not find net connections");
-            }
-            LOG(INFO) << "Found the source line!";
-        }
-
-        if(line.rfind(subckt_instance_name_, 0) == 0) {
-=======
-                throw ModuleError("Could not find node connections");
-            }
-            LOG(STATUS) << "Found the source line!";
-        }
-
-
-        if(line.rfind(subckt_instance_name_, 0) == 0){
->>>>>>> 9d690bef
-            // For the subckt nets
-            subckt_line_number = line_number;
-            if(std::regex_search(line, connection_match, subckt_regex)) {
-                // connections_[1] instead of connections_[0], to get back the nets without the ()
-                connections_ = connection_match[1];
-<<<<<<< HEAD
-                LOG(INFO) << "Subckt connections: " << connections_;
-                std::istringstream iss(connection_match[2]);
-                std::string net;
-                LOG(INFO) << "Subckt nets: " << net;
-                // Reads each word separated by a space and adds it to net_list
-                while(iss >> net) {
-                    net_list.push_back(net);
-                }
-                subckt_name = connection_match[3];
-                LOG(INFO) << "Subckt name: " << subckt_name;
-            } else {
-                throw ModuleError("Could not find net connections of the subckt");
-            }
-            LOG(INFO) << "Found the subckt line!";
-=======
-                LOG(STATUS) << "Subckt connections: " << connections_;
-                std::istringstream iss(connection_match[2]);
-                std::string net;
-                LOG(STATUS) << "Subckt nets: " << net;
-                // Reads each word separated by a space and adds it to node_list
-                while (iss >> net) { 
-                    node_list.push_back(net);
-                }
-                subckt_name = connection_match[3];
-                LOG(STATUS) << "Subckt name: " << subckt_name;
-            } else {
-                throw ModuleError("Could not find node connections of the subckt");
-            }
-            LOG(STATUS) << "Found the subckt line!";
->>>>>>> 9d690bef
-        }
-    }
-
-    // find position of the last character to keep in the isource declaration
-    size_t p = file_lines[source_line_number].find("[");
-
-    // only keep the isource line before the waveform
-    source_line = file_lines[source_line_number].substr(0, p);
-
-<<<<<<< HEAD
-    LOG(DEBUG) << "End of initialize";
-}
-
-void SPICENetlistWriterModule::run(Event* event) {
-    LOG(DEBUG) << "Module entered the run loop";
-
-=======
-
-
-    LOG(STATUS) << "End of initialize";
-}
-
-void SPICENetlistWriterModule::run(Event* event) {
-    LOG(STATUS) << "Module entered the run loop";
->>>>>>> 9d690bef
-    // Messages: Fetch the (previously registered) messages for this event from the messenger:
-    auto message = messenger_->fetchMessage<PixelChargeMessage>(this, event);
-
-    if(message->getData().empty()) {
-        LOG(INFO) << "No pixels fired, skipping even";
-        return;
-    }
-
-    // Prepare output file for this event:
-<<<<<<< HEAD
-    const auto file_name = createOutputFile(file_name_ + "_event_" + std::to_string(event->number) + extension);
-
-    auto file = std::ofstream(file_name);
-    LOG(INFO) << "Output file(s) created";
-
-    // Write the header on the new netlist
-    size_t current_line = 0;
-    for(; current_line < std::min(source_line_number, subckt_line_number) - 1; current_line++) {
-        file << file_lines[current_line] << '\n';
-    }
-
-=======
-    const auto file_name = createOutputFile("test_event" + std::to_string(event->number) + ".scs");
-    auto file = std::ofstream(file_name);
-    LOG(STATUS) << "Output file(s) created";
-
-    // Write the header on the new netlist
-    size_t current_line = 0;
-    for (; current_line < std::min(source_line_number, subckt_line_number) - 1; current_line++){
-        file << file_lines[current_line] << '\n';
-    }
-    
->>>>>>> 9d690bef
-    // For loop over all pixels fired
-    for(const auto& pixel_charge : message->getData()) {
-        auto pixel = pixel_charge.getPixel();
-        auto pixel_index = pixel.getIndex();
-        auto inputcharge = static_cast<double>(pixel_charge.getCharge());
-        
-        // Charge value for vsource
-        //auto charge = static_cast<double>(pixel_charge.getAbsoluteCharge());
-        std::ostringstream pulse_string;
-        
-        LOG(STATUS) << "Received pixel " << pixel_index << ", charge " << Units::display(inputcharge, "e");
-
-<<<<<<< HEAD
-        if(inputcharge != 0) {
-
-            LOG(INFO) << "Received pixel " << pixel_index << ", charge " << Units::display(inputcharge, "e");
-
-            ///////////////////////////////////////////////
-
-            // Get pulse and timepoints
-            // const auto& pulse = pixel_charge.getPulse(); // the pulse containing charges and times
-
-            // Get pixel address
-            const auto idx = net_enumerator_->Eval(pixel_index.x(), pixel_index.y());
-
-            if(target_ == Target::SPECTRE) {
-                file << source_name_ << "\\<" << idx << "\\> (";
-                // The source "gnd" (written "0") doesn't need to be incremented, this double "if" checks which net of the
-                // source the gnd is connected to Also a condition if none of the 2 nets are gnd
-                if(source_net1_ == "0") {
-                    file << source_net1_ << " " << source_net2_ << "\\<" << idx << "\\>";
-                } else if(source_net2_ == "0") {
-                    file << source_net1_ << "\\<" << idx << "\\> " << source_net2_;
-                } else if(source_net1_ != "0" && source_net2_ != "0") {
-                    file << source_net1_ << "\\<" << idx << "\\> " << source_net2_ << "\\<" << idx << "\\>";
-                }
-            } else if(target_ == Target::SPICE) {
-                // Selection of the first character of the source instance
-                if((source_type_ == SourceType::isource) || (source_type_ == SourceType::isource_pulse)) {
-                    file << "I_" << idx << " ";
-                }
-                // else if(source_type_ == SourceType::vsource_pulse) {
-                //     file << "V_" << idx << " ";
-                // }
-                //  file << source_name_ << "_" << idx << " ";
-                //   The source "gnd" (written "0") doesn't need to be incremented, this double "if" checks which net of the
-                //   source the gnd is connected to Also a condition if none of the 2 nets are gnd
-                if(source_net1_ == "0") {
-                    file << source_net1_ << " " << source_net2_ << "_" << idx << " ";
-                } else if(source_net2_ == "0") {
-                    file << source_net1_ << "_" << idx << " " << source_net2_;
-                } else if(source_net1_ != "0" && source_net2_ != "0") {
-                    file << source_net1_ << "_" << idx << " " << source_net2_ << "_" << idx << " ";
-                }
-            }
-
-            // ------- isource -------
-
-            if(source_type_ == SourceType::isource) {
-
-                // Get pulse and timepoints
-                const auto& pulse = pixel_charge.getPulse(); // the pulse containing charges and times
-                if(!pulse.isInitialized()) {
-                    throw ModuleError("No pulse information available.");
-                }
-                double step = pulse.getBinning();
-
-                (target_ == Target::SPECTRE) ? file << ") isource delay=" << delay_ << "n type=pwl wave=["
-                                             : file << "PWL(0 0 " << delay_ << "n 0 ";
-
-                for(auto bin = pulse.begin(); bin != pulse.end(); ++bin) {
-                    auto time = step * static_cast<double>(std::distance(pulse.begin(), bin)) * 1e-9;
-                    double current_bin = *bin / step;
-                    double current = current_bin * nanoCoulomb;
-
-                    file << std::setprecision(15) << time << " " << current << (bin < pulse.end() - 1 ? " " : "");
-                }
-
-                (target_ == Target::SPECTRE) ? file << "]\n" : file << ")\n";
-
-                // ------- isource_pulse -------
-
-            } else if(source_type_ == SourceType::isource_pulse) {
-
-                i_diode = (inputcharge * nanoCoulomb) / (rise_ / 2 + width_ + fall_ / 2);
-
-                (target_ == Target::SPECTRE)
-                    ? (file << ") isource type=pulse val0=0 val1=" << i_diode << " delay=" << delay_ << "n rise=" << rise_
-                            << "n fall=" << fall_ << "n width=" << width_ << "n\n")
-                    : (file << "PULSE(0 " << i_diode << " " << delay_ << "n " << rise_ << "n " << fall_ << "n " << width_
-                            << "n)\n");
-            }
-
-            // ------- vsource_pulse -------
-            // The vsource part is still in development...
-            /*
-            else if(source_type_ == SourceType::vsource_pulse) {
-
-                v_diode = (inputcharge * elementalCharge) / electrode_capacitance_;
-
-                (target_ == Target::SPECTRE)
-                    ? (file << ") vsource type=pulse val0=0 val1=" << std::setprecision(9) << v_diode << " delay=" <<
-            delay_
-                            << "n rise=" << rise_ << "n fall=" << fall_ << "n width=" << width_ << "n\n")
-                    : (file << "PULSE(0 " << std::setprecision(9) << v_diode << " " << delay_ << "n " << rise_ << "n "
-                            << fall_ << "n " << width_ << "n)\n");
-            }
-            */
-
-            // Writing the subckt instance declaration
-            (target_ == Target::SPECTRE) ? (file << subckt_instance_name_ << "\\<" << idx << "\\> (")
-                                         : (file << subckt_instance_name_ << "_" << idx << " ");
-
-            // Select whether the net needs to be iterated or not
-            for(const auto& net : net_list) {
-                if(common_nets_.find(net) != common_nets_.end()) {
-                    // must NOT be iterated !
-                    file << net << " ";
-                } else {
-                    // must be iterated !
-                    (target_ == Target::SPECTRE) ? file << net << "\\<" << idx << "\\>" << " "
-                                                 : file << net << "_" << idx << " ";
-                }
-            }
-            file.seekp(-1, std::ios_base::cur);
-
-            (target_ == Target::SPECTRE) ? file << ") " << subckt_name << "\n" : file << " " << subckt_name << "\n";
-
-            // Add the increment (address of fired pixel) on each waveform to save, and concatenate a single string
-            // (added later to the generated netlist)
-            for(const auto& wave : waveform_to_save_) {
-                (target_ == Target::SPECTRE) ? to_be_saved << wave << "\\<" << idx << "\\> "
-                                             : to_be_saved << wave << "_" << idx << " ";
-            }
-=======
-        ///////////////////////////////////////////////
-
-        // Get pulse and timepoints
-        const auto& pulse = pixel_charge.getPulse(); // the pulse containing charges and times
-
-        // Get pixel address
-        const auto idx = node_enumerator_->Eval(pixel_index.x(), pixel_index.y());
-
-        // FIXME maybe some output PWL do not require a full pulse?
-        if(!pulse.isInitialized()) {
-            throw ModuleError("No pulse information available.");
->>>>>>> 9d690bef
-        }
-    }
-
-<<<<<<< HEAD
-    for(current_line++; current_line < std::max(source_line_number, subckt_line_number) - 1; current_line++) {
-        file << file_lines[current_line] << '\n';
-    }
-
-    for(current_line++; current_line < file_lines.size(); current_line++) {
-        file << file_lines[current_line] << '\n';
-    }
-
-    //'save' line
-    (target_ == Target::SPECTRE) ? file << "save " << to_be_saved.str() << '\n'
-                                 : file << ".save " << to_be_saved.str() << '\n';
-
-    to_be_saved.str("");
-    to_be_saved.clear();
-
-    file.close();
-    LOG(DEBUG) << "File closed";
-
-    // Runs the external uelec simulation, if selected in the configuration file, on the same terminal (ie. with uelec
-    // soft. env variables loaded)
-    if(run_netlist_simulation_ == true) {
-
-        if(target_ == Target::SPECTRE) {
-
-            std::string uelec_sim_command = simulator_command_;
-            uelec_sim_command += " ";
-            uelec_sim_command += file_name;
-
-            LOG(INFO) << uelec_sim_command;
-
-            std::system(uelec_sim_command.c_str());
-
-        } else if(target_ == Target::SPICE) {
-
-            std::string uelec_sim_command = simulator_command_;
-            uelec_sim_command += " ";
-            uelec_sim_command += file_name;
-
-            LOG(INFO) << uelec_sim_command;
-
-            std::system(uelec_sim_command.c_str());
-        }
-    }
-=======
-        double step = pulse.getBinning();
-
-        file << source_name_ << "\\<" << idx << "\\> (";
-        file << source_net1_ << "\\<" << idx << "\\> " << source_net2_;
-        
-        // ------- isource -------
-
-        if (source_type_ == SourceType::isource) {
-        
-            file << ") isource type=pwl wave=[";
-
-            for (auto bin = pulse.begin(); bin != pulse.end(); ++bin){
-                auto time = step * static_cast<double>(std::distance(pulse.begin(), bin)) * 1e-9;
-                double current_bin = *bin / step;
-                double current = current_bin* nanoCoulomb;
-
-                file << std::setprecision(15) << time << " " << current << (bin < pulse.end() - 1 ? " " : "");
-            }
-            file << "]\n";
-
-        } else if (source_type_ == SourceType::vsource) {
-            // Capacitance
-            // Calculates the voltage on the node using the charge collected by the diode and the pixel capacitance
-            v_diode = (inputcharge*elementalCharge)/pixel_capacitance_;
-            // Charge
-            file << ") vsource type=dc dc=" << std::setprecision(9) << v_diode << "\n";
-        }
-        
-
-        // Writing the subckt instance declaration
-        file << subckt_instance_name_ << "\\<" << idx << "\\> (";
-
-
-        ////////////////////////////////////////////////////////////
-/*
-        for (auto i = node_list.begin(); i != node_list.end(); ++i) {
-             if (common_nodes_.find(*i) != common_nodes_.end()) {
-                // must NOT be iterated !
-                file << *i << (i != node_list.end() - 1 ? " " : "");
-            } else {
-                // must be iterated !
-                file << *i << "\\<" << idx << "\\>" << " ";
-            }
-        }
-        file.seekp(-1, std::ios_base::cur);
-
-        ////////////////////////////////////////////////////////////
-
-
-
-        //////////////////// THIS WORKS ?!?! ////////////////////
-                // For loop over all the possible nets the subckt instance has
-        for (auto i = node_list.begin(); i != node_list.end(); ++i) {
-            file << *i << "\\<" << idx << "\\>" << (i != node_list.end() - 1 ? " " : "");
-        }
-        //////////////////// THIS WORKS ?!?! ////////////////////
-*/
-
-
-        for (const auto& node : node_list) {
-            if (common_nodes_.find(node) != common_nodes_.end()) {
-                // must NOT be iterated !
-                file << node << " ";
-            } else {
-                // must be iterated !
-                file << node << "\\<" << idx << "\\>" << " ";
-            }
-        }
-        file.seekp(-1, std::ios_base::cur);
-        ////////////////////////////////////////////////////////////
-
-        file << ") " << subckt_name << "\n";
-
-    }
-
-    for (current_line++; current_line < std::max(source_line_number, subckt_line_number)-1; current_line++){
-        file << file_lines[current_line] << '\n';
-    }
-
-    for (current_line++; current_line < file_lines.size(); current_line++){
-        file << file_lines[current_line] << '\n';
-    }
-
-    file.close();
-    LOG(STATUS) << "File closed";
-
->>>>>>> 9d690bef
-}
-
-void SPICENetlistWriterModule::finalize() {
-    // Possibly perform finalization of the module - if not, this method does not need to be implemented and can be
-    // removed!
-    LOG(INFO) << "Successfully finalized!";
-}+ #include <filesystem>
+ #include <regex>
+ #include <string>
+ #include <utility>
+ 
+ #include "core/utils/log.h"
+ 
+ #include <TFormula.h>
+ 
+ using namespace allpix;
+ 
+ SPICENetlistWriterModule::SPICENetlistWriterModule(Configuration& config,
+                                                    Messenger* messenger,
+                                                    std::shared_ptr<Detector> detector)
+     : Module(config, detector), detector_(std::move(detector)), messenger_(messenger) {
+ 
+     // Enable multithreading of this module if multithreading is enabled
+     allow_multithreading();
+ 
+     // Require PixelCharge message for single detector
+     messenger_->bindSingle<PixelChargeMessage>(this, MsgFlags::REQUIRED);
+ 
+     // Set the default target SPICE dialect
+     // config_.setDefault<Target>("target", Target::SPECTRE);
+     target_ = config.get<Target>("target");
+ 
+     // Get the template netlist to modify:
+     netlist_path_ = config.getPath("netlist_template", true);
+ 
+     // Get the generated netlist name
+     config_.setDefault<std::string>("file_name", "output_netlist_event_");
+     file_name_ = config.get<std::string>("file_name");
+ 
+     // Default source type set to isource_pulse
+     config_.setDefault<SourceType>("source_type", SourceType::isource_pulse);
+     source_type_ = config.get<SourceType>("source_type");
+ 
+     // Get the source name and the circuit connected to it, as defined in the netlist
+     source_name_ = config.get<std::string>("source_name");
+     subckt_instance_name_ = config.get<std::string>("subckt_name");
+ 
+     // Get the names of the common nets of the circuit the source is connected to (for ex. Vdd, etc.)
+     auto com_nets = config_.getArray<std::string>("common_nets");
+     common_nets_.insert(com_nets.begin(), com_nets.end());
+ 
+     // Get the names of the waveforms (nets or nets) to save
+     auto to_save = config_.getArray<std::string>("waveform_to_save");
+     waveform_to_save_.insert(to_save.begin(), to_save.end());
+ 
+     auto detector_model = detector_->getModel();
+     std::string default_enumerator = "x * " + std::to_string(detector_model->getNPixels().Y()) + " + y";
+     net_enumerator_ = std::make_unique<TFormula>("net_enumerator",
+                                                  (config_.get<std::string>("net_enumerator", default_enumerator)).c_str());
+ 
+     if(!net_enumerator_->IsValid()) {
+         throw InvalidValueError(config_, "net_enumerator", "net enumerator is not a valid ROOT::TFormula expression.");
+     }
+ 
+     // Get the input electrode capacitance, used when selecting "vsource_pulse"
+     // config_.setDefault<double>("electrode_capacitance", Units::get(5e-15, "C/V"));
+     // electrode_capacitance_ = config_.get<double>("electrode_capacitance");
+ 
+     // Boolean to execut or not the external uelec simulation
+     config_.setDefault<bool>("run_netlist_sim", false);
+     run_netlist_simulation_ = config_.get<bool>("run_netlist_sim");
+ 
+     // Options to add the the uelec simulation command
+     simulator_command_ = config.get<std::string>("simulator_command");
+ 
+     // Parameters for the isource_pulse option (pulse shape)
+     // ?!?!?!? not sure of having correctly configured the units
+     config_.setDefault<double>("t_delay", Units::get(0, "ns"));
+     delay_ = config_.get<double>("t_delay");
+     // delay_ = Units::convert(config_.get<double>("t_delay"), "ns");
+ 
+     config_.setDefault<double>("t_rise", Units::get(1, "ns"));
+     rise_ = config_.get<double>("t_rise");
+     // rise_ = Units::convert(config_.get<double>("t_rise"), "ns");
+ 
+     config_.setDefault<double>("t_fall", Units::get(1, "ns"));
+     fall_ = config_.get<double>("t_fall");
+     // fall_ = Units::convert(config_.get<double>("t_fall"), "ns");
+ 
+     config_.setDefault<double>("t_width", Units::get(3, "ns"));
+     width_ = config_.get<double>("t_width");
+     // width_ = Units::convert(config_.get<double>("t_width"), "ns");
+ 
+     auto parameters = config_.getArray<double>("net_enumerator_parameters", {});
+ 
+     // check if number of parameters match up
+     if(static_cast<size_t>(net_enumerator_->GetNpar()) != parameters.size()) {
+         throw InvalidValueError(
+             config_,
+             "net_enumerator_parameters",
+             "The number of function parameters does not line up with the number of parameters in the function.");
+     }
+ 
+     for(size_t n = 0; n < parameters.size(); ++n) {
+         net_enumerator_->SetParameter(static_cast<int>(n), parameters[n]);
+     }
+ 
+     LOG(DEBUG) << "Net enumerator function successfully initialized with " << parameters.size() << " parameters";
+ }
+ 
+ void SPICENetlistWriterModule::initialize() {
+ 
+     // Reads the template netlist specified
+     int line_number = 0;
+     std::ifstream netlist_file(netlist_path_);
+ 
+     // Gets the template netlist file extension
+     extension = netlist_path_.extension().string();
+     LOG(DEBUG) << "Netlist file extension: " << extension;
+ 
+     std::string line;
+     std::ostringstream eof_netlist;
+     std::ostringstream header_netlist;
+     // regex for the isource line
+     std::regex source_regex("\\((.+)\\)");
+     // regex for the circuit line
+     std::regex subckt_regex("^(\\w+)\\s+\\((.+)\\)\\s+(\\w+)");
+     std::smatch connection_match;
+ 
+     while(getline(netlist_file, line)) {
+         // Writes the content of the netlist file to the new one
+         // Identifies the isource declaration line
+         // Identifies the isource instance nets names
+         line_number++;
+         file_lines.push_back(line);
+ 
+         // For the isource nets
+         if(line.rfind(source_name_, 0) == 0) {
+             source_line_number = line_number;
+             if(std::regex_search(line, connection_match, source_regex)) {
+                 LOG(INFO) << "connections: " << connection_match[0];
+                 // connections_[1] instead of connections_[0], to get back the nets without the ()
+                 connections_ = connection_match[1];
+ 
+                 // the three following lines allow to have the two net names in separate variables
+                 size_t space_pos = connections_.find(" ");
+                 source_net1_ = connections_.substr(0, space_pos);
+                 source_net2_ = connections_.substr(space_pos + 1);
+             } else {
+                 throw ModuleError("Could not find net connections");
+             }
+             LOG(INFO) << "Found the source line!";
+         }
+ 
+         if(line.rfind(subckt_instance_name_, 0) == 0) {
+             // For the subckt nets
+             subckt_line_number = line_number;
+             if(std::regex_search(line, connection_match, subckt_regex)) {
+                 // connections_[1] instead of connections_[0], to get back the nets without the ()
+                 connections_ = connection_match[1];
+                 LOG(INFO) << "Subckt connections: " << connections_;
+                 std::istringstream iss(connection_match[2]);
+                 std::string net;
+                 LOG(INFO) << "Subckt nets: " << net;
+                 // Reads each word separated by a space and adds it to net_list
+                 while(iss >> net) {
+                     net_list.push_back(net);
+                 }
+                 subckt_name = connection_match[3];
+                 LOG(INFO) << "Subckt name: " << subckt_name;
+             } else {
+                 throw ModuleError("Could not find net connections of the subckt");
+             }
+             LOG(INFO) << "Found the subckt line!";
+         }
+     }
+ 
+     // find position of the last character to keep in the isource declaration
+     size_t p = file_lines[source_line_number].find("[");
+ 
+     // only keep the isource line before the waveform
+     source_line = file_lines[source_line_number].substr(0, p);
+ 
+     LOG(DEBUG) << "End of initialize";
+ }
+ 
+ void SPICENetlistWriterModule::run(Event* event) {
+     LOG(DEBUG) << "Module entered the run loop";
+ 
+     // Messages: Fetch the (previously registered) messages for this event from the messenger:
+     auto message = messenger_->fetchMessage<PixelChargeMessage>(this, event);
+ 
+     if(message->getData().empty()) {
+         LOG(INFO) << "No pixels fired, skipping even";
+         return;
+     }
+ 
+     // Prepare output file for this event:
+     const auto file_name = createOutputFile(file_name_ + "_event_" + std::to_string(event->number) + extension);
+ 
+     auto file = std::ofstream(file_name);
+     LOG(INFO) << "Output file(s) created";
+ 
+     // Write the header on the new netlist
+     size_t current_line = 0;
+     for(; current_line < std::min(source_line_number, subckt_line_number) - 1; current_line++) {
+         file << file_lines[current_line] << '\n';
+     }
+ 
+     // For loop over all pixels fired
+     for(const auto& pixel_charge : message->getData()) {
+         auto pixel = pixel_charge.getPixel();
+         auto pixel_index = pixel.getIndex();
+         auto inputcharge = static_cast<double>(pixel_charge.getCharge());
+ 
+         if(inputcharge != 0) {
+ 
+             LOG(INFO) << "Received pixel " << pixel_index << ", charge " << Units::display(inputcharge, "e");
+ 
+             ///////////////////////////////////////////////
+ 
+             // Get pulse and timepoints
+             // const auto& pulse = pixel_charge.getPulse(); // the pulse containing charges and times
+ 
+             // Get pixel address
+             const auto idx = net_enumerator_->Eval(pixel_index.x(), pixel_index.y());
+ 
+             if(target_ == Target::SPECTRE) {
+                 file << source_name_ << "\\<" << idx << "\\> (";
+                 // The source "gnd" (written "0") doesn't need to be incremented, this double "if" checks which net of the
+                 // source the gnd is connected to Also a condition if none of the 2 nets are gnd
+                 if(source_net1_ == "0") {
+                     file << source_net1_ << " " << source_net2_ << "\\<" << idx << "\\>";
+                 } else if(source_net2_ == "0") {
+                     file << source_net1_ << "\\<" << idx << "\\> " << source_net2_;
+                 } else if(source_net1_ != "0" && source_net2_ != "0") {
+                     file << source_net1_ << "\\<" << idx << "\\> " << source_net2_ << "\\<" << idx << "\\>";
+                 }
+             } else if(target_ == Target::SPICE) {
+                 // Selection of the first character of the source instance
+                 if((source_type_ == SourceType::isource) || (source_type_ == SourceType::isource_pulse)) {
+                     file << "I_" << idx << " ";
+                 }
+                 // else if(source_type_ == SourceType::vsource_pulse) {
+                 //     file << "V_" << idx << " ";
+                 // }
+                 //  file << source_name_ << "_" << idx << " ";
+                 //   The source "gnd" (written "0") doesn't need to be incremented, this double "if" checks which net of the
+                 //   source the gnd is connected to Also a condition if none of the 2 nets are gnd
+                 if(source_net1_ == "0") {
+                     file << source_net1_ << " " << source_net2_ << "_" << idx << " ";
+                 } else if(source_net2_ == "0") {
+                     file << source_net1_ << "_" << idx << " " << source_net2_;
+                 } else if(source_net1_ != "0" && source_net2_ != "0") {
+                     file << source_net1_ << "_" << idx << " " << source_net2_ << "_" << idx << " ";
+                 }
+             }
+ 
+             // ------- isource -------
+ 
+             if(source_type_ == SourceType::isource) {
+ 
+                 // Get pulse and timepoints
+                 const auto& pulse = pixel_charge.getPulse(); // the pulse containing charges and times
+                 if(!pulse.isInitialized()) {
+                     throw ModuleError("No pulse information available.");
+                 }
+                 double step = pulse.getBinning();
+ 
+                 (target_ == Target::SPECTRE) ? file << ") isource delay=" << delay_ << "n type=pwl wave=["
+                                              : file << "PWL(0 0 " << delay_ << "n 0 ";
+ 
+                 for(auto bin = pulse.begin(); bin != pulse.end(); ++bin) {
+                     auto time = step * static_cast<double>(std::distance(pulse.begin(), bin)) * 1e-9;
+                     double current_bin = *bin / step;
+                     double current = current_bin * nanoCoulomb;
+ 
+                     file << std::setprecision(15) << time << " " << current << (bin < pulse.end() - 1 ? " " : "");
+                 }
+ 
+                 (target_ == Target::SPECTRE) ? file << "]\n" : file << ")\n";
+ 
+                 // ------- isource_pulse -------
+ 
+             } else if(source_type_ == SourceType::isource_pulse) {
+ 
+                 i_diode = (inputcharge * nanoCoulomb) / (rise_ / 2 + width_ + fall_ / 2);
+ 
+                 (target_ == Target::SPECTRE)
+                     ? (file << ") isource type=pulse val0=0 val1=" << i_diode << " delay=" << delay_ << "n rise=" << rise_
+                             << "n fall=" << fall_ << "n width=" << width_ << "n\n")
+                     : (file << "PULSE(0 " << i_diode << " " << delay_ << "n " << rise_ << "n " << fall_ << "n " << width_
+                             << "n)\n");
+             }
+ 
+             // ------- vsource_pulse -------
+             // The vsource part is still in development...
+             /*
+             else if(source_type_ == SourceType::vsource_pulse) {
+ 
+                 v_diode = (inputcharge * elementalCharge) / electrode_capacitance_;
+ 
+                 (target_ == Target::SPECTRE)
+                     ? (file << ") vsource type=pulse val0=0 val1=" << std::setprecision(9) << v_diode << " delay=" <<
+             delay_
+                             << "n rise=" << rise_ << "n fall=" << fall_ << "n width=" << width_ << "n\n")
+                     : (file << "PULSE(0 " << std::setprecision(9) << v_diode << " " << delay_ << "n " << rise_ << "n "
+                             << fall_ << "n " << width_ << "n)\n");
+             }
+             */
+ 
+             // Writing the subckt instance declaration
+             (target_ == Target::SPECTRE) ? (file << subckt_instance_name_ << "\\<" << idx << "\\> (")
+                                          : (file << subckt_instance_name_ << "_" << idx << " ");
+ 
+             // Select whether the net needs to be iterated or not
+             for(const auto& net : net_list) {
+                 if(common_nets_.find(net) != common_nets_.end()) {
+                     // must NOT be iterated !
+                     file << net << " ";
+                 } else {
+                     // must be iterated !
+                     (target_ == Target::SPECTRE) ? file << net << "\\<" << idx << "\\>" << " "
+                                                  : file << net << "_" << idx << " ";
+                 }
+             }
+             file.seekp(-1, std::ios_base::cur);
+ 
+             (target_ == Target::SPECTRE) ? file << ") " << subckt_name << "\n" : file << " " << subckt_name << "\n";
+ 
+             // Add the increment (address of fired pixel) on each waveform to save, and concatenate a single string
+             // (added later to the generated netlist)
+             for(const auto& wave : waveform_to_save_) {
+                 (target_ == Target::SPECTRE) ? to_be_saved << wave << "\\<" << idx << "\\> "
+                                              : to_be_saved << wave << "_" << idx << " ";
+             }
+         }
+     }
+ 
+     for(current_line++; current_line < std::max(source_line_number, subckt_line_number) - 1; current_line++) {
+         file << file_lines[current_line] << '\n';
+     }
+ 
+     for(current_line++; current_line < file_lines.size(); current_line++) {
+         file << file_lines[current_line] << '\n';
+     }
+ 
+     //'save' line
+     (target_ == Target::SPECTRE) ? file << "save " << to_be_saved.str() << '\n'
+                                  : file << ".save " << to_be_saved.str() << '\n';
+ 
+     to_be_saved.str("");
+     to_be_saved.clear();
+ 
+     file.close();
+     LOG(DEBUG) << "File closed";
+ 
+     // Runs the external uelec simulation, if selected in the configuration file, on the same terminal (ie. with uelec
+     // soft. env variables loaded)
+     if(run_netlist_simulation_ == true) {
+ 
+         if(target_ == Target::SPECTRE) {
+ 
+             std::string uelec_sim_command = simulator_command_;
+             uelec_sim_command += " ";
+             uelec_sim_command += file_name;
+ 
+             LOG(INFO) << uelec_sim_command;
+ 
+             std::system(uelec_sim_command.c_str());
+ 
+         } else if(target_ == Target::SPICE) {
+ 
+             std::string uelec_sim_command = simulator_command_;
+             uelec_sim_command += " ";
+             uelec_sim_command += file_name;
+ 
+             LOG(INFO) << uelec_sim_command;
+ 
+             std::system(uelec_sim_command.c_str());
+         }
+     }
+ }
+ 
+ void SPICENetlistWriterModule::finalize() {
+     // Possibly perform finalization of the module - if not, this method does not need to be implemented and can be
+     // removed!
+     LOG(INFO) << "Successfully finalized!";
+ }
+ 