--- conflicted
+++ resolved
@@ -616,13 +616,8 @@
     }
 
     // Output plots if required
-<<<<<<< HEAD
-    if(output_plots_) {
+    if(output_linegraphs_) {
         create_output_plots(event->number, output_plot_points);
-=======
-    if(output_linegraphs_) {
-        create_output_plots(event_num);
->>>>>>> 884bfd25
     }
 
     // Write summary and update statistics
