--- conflicted
+++ resolved
@@ -90,36 +90,19 @@
         ROOT::Math::XYVector track_resolution_{};
 
         // Histograms to output
-<<<<<<< HEAD
         Histogram<TH2D> hit_map, charge_map, cluster_map;
         Histogram<TProfile2D> cluster_size_map, cluster_size_x_map, cluster_size_y_map;
         Histogram<TProfile2D> cluster_charge_map, seed_charge_map;
-        Histogram<TProfile2D> residual_map, residual_x_map, residual_y_map;
+        Histogram<TProfile2D> residual_map, residual_x_map, residual_y_map, residual_detector, residual_x_detector,
+            residual_y_detector;
         Histogram<TH1D> residual_x, residual_y;
         Histogram<TProfile> residual_x_vs_x, residual_y_vs_y, residual_x_vs_y, residual_y_vs_x;
         Histogram<TProfile2D> efficiency_map, efficiency_detector;
         Histogram<TProfile> efficiency_vs_x, efficiency_vs_y;
         Histogram<TH1D> event_size;
-        Histogram<TH1D> cluster_size;
-        Histogram<TH1D> cluster_size_x;
-        Histogram<TH1D> cluster_size_y;
+        Histogram<TH1D> cluster_size, cluster_size_x, cluster_size_y;
         Histogram<TH1D> n_cluster;
-        Histogram<TH1D> cluster_charge;
-=======
-        TH2D *hit_map, *charge_map, *cluster_map;
-        TProfile2D *cluster_size_map, *cluster_size_x_map, *cluster_size_y_map;
-        TProfile2D *cluster_charge_map, *seed_charge_map;
-        TProfile2D *residual_map, *residual_x_map, *residual_y_map, *residual_detector, *residual_x_detector,
-            *residual_y_detector;
-        TH1D *residual_x, *residual_y;
-        TProfile *residual_x_vs_x, *residual_y_vs_y, *residual_x_vs_y, *residual_y_vs_x;
-        TProfile2D *efficiency_map, *efficiency_detector;
-        TProfile *efficiency_vs_x, *efficiency_vs_y;
-        TH1D* event_size;
-        TH1D *cluster_size, *cluster_size_x, *cluster_size_y;
-        TH1D* n_cluster;
-        TH1D *cluster_charge, *pixel_charge, *total_charge;
->>>>>>> 6127190f
+        Histogram<TH1D> cluster_charge, pixel_charge, total_charge;
     };
 } // namespace allpix
 
