/**
 * @file
 * @brief Implementation of detector histogramming module
 * @copyright Copyright (c) 2017 CERN and the Allpix Squared authors.
 * This software is distributed under the terms of the MIT License, copied verbatim in the file "LICENSE.md".
 * In applying this license, CERN does not waive the privileges and immunities granted to it by virtue of its status as an
 * Intergovernmental Organization or submit itself to any jurisdiction.
 */

#include "DetectorHistogrammerModule.hpp"

#include <algorithm>
#include <memory>
#include <string>
#include <utility>

#include "core/geometry/HybridPixelDetectorModel.hpp"
#include "core/messenger/Messenger.hpp"
#include "core/utils/log.h"

#include "tools/ROOT.h"

using namespace allpix;

DetectorHistogrammerModule::DetectorHistogrammerModule(Configuration& config,
                                                       Messenger* messenger,
                                                       std::shared_ptr<Detector> detector)
<<<<<<< HEAD
    : WriterModule(config, detector), detector_(std::move(detector)) {
    // Bind pixel hits message
    messenger->bindSingle<DetectorHistogrammerModule, PixelHitMessage, MsgFlags::REQUIRED>(this);
=======
    : Module(config, detector), detector_(std::move(detector)), pixels_message_(nullptr) {
    // Bind messages
    messenger->bindSingle(this, &DetectorHistogrammerModule::pixels_message_, MsgFlags::REQUIRED);
    messenger->bindSingle(this, &DetectorHistogrammerModule::mcparticle_message_, MsgFlags::REQUIRED);
>>>>>>> e4610cbb
}

void DetectorHistogrammerModule::init(std::mt19937_64&) {
    // Fetch detector model
    auto model = detector_->getModel();
    auto pitch_x = static_cast<double>(Units::convert(model->getPixelSize().x(), "um"));
    auto pitch_y = static_cast<double>(Units::convert(model->getPixelSize().y(), "um"));

    // Create histogram of hitmap
    LOG(TRACE) << "Creating histograms";
    std::string hit_map_name = "hit_map";
    std::string hit_map_title = "Hitmap for " + detector_->getName() + ";x (pixels);y (pixels)";
    hit_map = new TH2D(hit_map_name.c_str(),
                       hit_map_title.c_str(),
                       model->getNPixels().x(),
                       -0.5,
                       model->getNPixels().x() - 0.5,
                       model->getNPixels().y(),
                       -0.5,
                       model->getNPixels().y() - 0.5);

    // Create histogram of cluster map
    std::string cluster_map_name = "cluster_map";
    std::string cluster_map_title = "Cluster map for " + detector_->getName() + ";x (pixels);y (pixels)";
    cluster_map = new TH2D(cluster_map_name.c_str(),
                           cluster_map_title.c_str(),
                           model->getNPixels().x(),
                           -0.5,
                           model->getNPixels().x() - 0.5,
                           model->getNPixels().y(),
                           -0.5,
                           model->getNPixels().y() - 0.5);

    // Create histogram of cluster map
    std::string cluster_size_map_name = "cluster_size_map";
    std::string cluster_size_map_title = "Cluster size as function of in-pixel impact position for " + detector_->getName() +
                                         ";x%pitch [#mum];y%pitch [#mum]";
    cluster_size_map = new TProfile2D(cluster_size_map_name.c_str(),
                                      cluster_size_map_title.c_str(),
                                      static_cast<int>(pitch_x),
                                      0.,
                                      pitch_x,
                                      static_cast<int>(pitch_y),
                                      0.,
                                      pitch_y);

    std::string cluster_size_x_map_name = "cluster_size_x_map";
    std::string cluster_size_x_map_title = "Cluster size in X as function of in-pixel impact position for " +
                                           detector_->getName() + ";x%pitch [#mum];y%pitch [#mum]";
    cluster_size_x_map = new TProfile2D(cluster_size_x_map_name.c_str(),
                                        cluster_size_x_map_title.c_str(),
                                        static_cast<int>(pitch_x),
                                        0.,
                                        pitch_x,
                                        static_cast<int>(pitch_y),
                                        0.,
                                        pitch_y);

    std::string cluster_size_y_map_name = "cluster_size_y_map";
    std::string cluster_size_y_map_title = "Cluster size in Y as function of in-pixel impact position for " +
                                           detector_->getName() + ";x%pitch [#mum];y%pitch [#mum]";
    cluster_size_y_map = new TProfile2D(cluster_size_y_map_name.c_str(),
                                        cluster_size_y_map_title.c_str(),
                                        static_cast<int>(pitch_x),
                                        0.,
                                        pitch_x,
                                        static_cast<int>(pitch_y),
                                        0.,
                                        pitch_y);

    // Charge maps:
    std::string cluster_charge_map_name = "cluster_charge_map";
    std::string cluster_charge_map_title = "Cluster charge as function of in-pixel impact position for " +
                                           detector_->getName() + ";x%pitch [#mum];y%pitch [#mum];<cluster charge> [ke]";
    cluster_charge_map = new TProfile2D(cluster_charge_map_name.c_str(),
                                        cluster_charge_map_title.c_str(),
                                        static_cast<int>(pitch_x),
                                        0.,
                                        pitch_x,
                                        static_cast<int>(pitch_y),
                                        0.,
                                        pitch_y);
    std::string seed_charge_map_name = "seed_charge_map";
    std::string seed_charge_map_title = "Seed pixel charge as function of in-pixel impact position for " +
                                        detector_->getName() + ";x%pitch [#mum];y%pitch [#mum];<seed pixel charge> [ke]";
    seed_charge_map = new TProfile2D(seed_charge_map_name.c_str(),
                                     seed_charge_map_title.c_str(),
                                     static_cast<int>(pitch_x),
                                     0.,
                                     pitch_x,
                                     static_cast<int>(pitch_y),
                                     0.,
                                     pitch_y);

    // Create cluster size plots
    std::string cluster_size_name = "cluster_size";
    std::string cluster_size_title = "Cluster size for " + detector_->getName() + ";cluster size [px];clusters";
    cluster_size = new TH1D(cluster_size_name.c_str(),
                            cluster_size_title.c_str(),
                            model->getNPixels().x() * model->getNPixels().y() / 10,
                            0.5,
                            model->getNPixels().x() * model->getNPixels().y() / 10 + 0.5);

    std::string cluster_size_x_name = "cluster_size_x";
    std::string cluster_size_x_title = "Cluster size X for " + detector_->getName() + ";cluster size x [px];clusters";
    cluster_size_x = new TH1D(cluster_size_x_name.c_str(),
                              cluster_size_x_title.c_str(),
                              model->getNPixels().x(),
                              0.5,
                              model->getNPixels().x() + 0.5);

    std::string cluster_size_y_name = "cluster_size_y";
    std::string cluster_size_y_title = "Cluster size Y for " + detector_->getName() + ";cluster size y [px];clusters";
    cluster_size_y = new TH1D(cluster_size_y_name.c_str(),
                              cluster_size_y_title.c_str(),
                              model->getNPixels().y(),
                              0.5,
                              model->getNPixels().y() + 0.5);

    // Create event size plot
    std::string event_size_name = "event_size";
    std::string event_size_title = "Event size for " + detector_->getName() + ";event size [px];events";
    event_size = new TH1D(event_size_name.c_str(),
                          event_size_title.c_str(),
                          model->getNPixels().x() * model->getNPixels().y(),
                          0.5,
                          model->getNPixels().x() * model->getNPixels().y() + 0.5);

    // Create residual plots
    std::string residual_x_name = "residual_x";
    std::string residual_x_title = "Residual in X for " + detector_->getName() + ";x_{track} - x_{cluster} [#mum];events";
    residual_x = new TH1D(
        residual_x_name.c_str(), residual_x_title.c_str(), static_cast<int>(12 * pitch_x), -2 * pitch_x, 2 * pitch_x);
    std::string residual_y_name = "residual_y";
    std::string residual_y_title = "Residual in Y for " + detector_->getName() + ";y_{track} - y_{cluster} [#mum];events";
    residual_y = new TH1D(
        residual_y_name.c_str(), residual_y_title.c_str(), static_cast<int>(12 * pitch_y), -2 * pitch_y, 2 * pitch_y);

    // Residual maps
    std::string residual_map_name = "residual_map";
    std::string residual_map_title = "Mean absolute deviation of residual as function of in-pixel impact position for " +
                                     detector_->getName() +
                                     ";x%pitch [#mum];y%pitch [#mum];MAD(#sqrt{#Deltax^{2}+#Deltay^{2}}) [#mum]";
    residual_map = new TProfile2D(residual_map_name.c_str(),
                                  residual_map_title.c_str(),
                                  static_cast<int>(pitch_x),
                                  0.,
                                  pitch_x,
                                  static_cast<int>(pitch_y),
                                  0.,
                                  pitch_y);
    std::string residual_x_map_name = "residual_x_map";
    std::string residual_x_map_title =
        "Mean absolute deviation of residual in X as function of in-pixel impact position for " + detector_->getName() +
        ";x%pitch [#mum];y%pitch [#mum];MAD(#Deltax) [#mum]";
    residual_x_map = new TProfile2D(residual_x_map_name.c_str(),
                                    residual_x_map_title.c_str(),
                                    static_cast<int>(pitch_x),
                                    0.,
                                    pitch_x,
                                    static_cast<int>(pitch_y),
                                    0.,
                                    pitch_y);
    std::string residual_y_map_name = "residual_y_map";
    std::string residual_y_map_title =
        "Mean absolute deviation of residual in Y as function of in-pixel impact position for " + detector_->getName() +
        ";x%pitch [#mum];y%pitch [#mum];MAD(#Deltay) [#mum]";
    residual_y_map = new TProfile2D(residual_y_map_name.c_str(),
                                    residual_y_map_title.c_str(),
                                    static_cast<int>(pitch_x),
                                    0.,
                                    pitch_x,
                                    static_cast<int>(pitch_y),
                                    0.,
                                    pitch_y);

    // Create number of clusters plot
    std::string n_cluster_name = "n_cluster";
    std::string n_cluster_title = "Number of clusters for " + detector_->getName() + ";clusters;events";
    n_cluster = new TH1D(n_cluster_name.c_str(),
                         n_cluster_title.c_str(),
                         model->getNPixels().x() * model->getNPixels().y(),
                         0.5,
                         model->getNPixels().x() * model->getNPixels().y() + 0.5);

    // Create cluster charge plot
    std::string cluster_charge_name = "cluster_charge";
    std::string cluster_charge_title = "Cluster charge for " + detector_->getName() + ";cluster charge [ke];clusters";
    cluster_charge = new TH1D(cluster_charge_name.c_str(), cluster_charge_title.c_str(), 1000, 0., 50.);
}

<<<<<<< HEAD
/**
 * @brief Perform a sparse clustering on the PixelHits
 */
static std::vector<Cluster> doClustering(std::shared_ptr<PixelHitMessage>& pixels_message) {
    std::vector<Cluster> clusters;
    std::map<const PixelHit*, bool> usedPixel;

    auto pixel_it = pixels_message->getData().begin();
    for(; pixel_it != pixels_message->getData().end(); pixel_it++) {
        const PixelHit* pixel_hit = &(*pixel_it);

        // Check if the pixel has been used:
        if(usedPixel[pixel_hit]) {
            continue;
        }

        // Create new cluster
        Cluster cluster(pixel_hit);
        usedPixel[pixel_hit] = true;
        LOG(DEBUG) << "Creating new cluster with seed: " << pixel_hit->getPixel().getIndex();

        auto touching = [&](const PixelHit* pixel) {
            auto pxi1 = pixel->getIndex();
            for(auto& cluster_pixel : cluster.getPixelHits()) {

                auto distance = [](unsigned int lhs, unsigned int rhs) { return (lhs > rhs ? lhs - rhs : rhs - lhs); };

                auto pxi2 = cluster_pixel->getIndex();
                if(distance(pxi1.x(), pxi2.x()) <= 1 && distance(pxi1.y(), pxi2.y()) <= 1) {
                    return true;
                }
            }
            return false;
        };

        // Keep adding pixels to the cluster:
        for(auto other_pixel = pixel_it + 1; other_pixel != pixels_message->getData().end(); other_pixel++) {
            const PixelHit* neighbor = &(*other_pixel);

            // Check if neighbor has been used or if it touches the current cluster:
            if(usedPixel[neighbor] || !touching(neighbor)) {
                continue;
            }

            cluster.addPixelHit(neighbor);
            LOG(DEBUG) << "Adding pixel: " << neighbor->getPixel().getIndex();
            usedPixel[neighbor] = true;
        }
        clusters.push_back(cluster);
    }
    return clusters;
}

void DetectorHistogrammerModule::run(Event* event) const {
    auto pixels_message = event->fetchMessage<PixelHitMessage>();

    LOG(DEBUG) << "Adding hits in " << pixels_message->getData().size() << " pixels";
=======
void DetectorHistogrammerModule::run(unsigned int) {
    using namespace ROOT::Math;
    LOG(DEBUG) << "Adding hits in " << pixels_message_->getData().size() << " pixels";
>>>>>>> e4610cbb

    // Fill 2D hitmap histogram
    for(auto& pixel_charge : pixels_message->getData()) {
        auto pixel_idx = pixel_charge.getPixel().getIndex();

        // Add pixel
        hit_map->Fill(pixel_idx.x(), pixel_idx.y());

        // Update statistics
        total_vector_ += pixel_idx;
        total_hits_ += 1;
    }

    // Perform a clustering
    std::vector<Cluster> clusters = doClustering(pixels_message);

    // Retrieve all MC particles in this detector which are primary particles (not produced within the sensor):
    auto primary_particles = getPrimaryParticles();
    LOG(DEBUG) << "Found " << primary_particles.size() << " primary particles in this event";

    // Evaluate the clusters
    for(auto clus : clusters) {
        // Fill cluster histograms
        cluster_size->Fill(static_cast<double>(clus.getClusterSize()));
        auto clusSizesXY = clus.getClusterSizeXY();
        cluster_size_x->Fill(clusSizesXY.first);
        cluster_size_y->Fill(clusSizesXY.second);

        auto clusterPos = clus.getClusterPosition();
        LOG(TRACE) << "Cluster at coordinates " << clusterPos;
        cluster_map->Fill(clusterPos.x(), clusterPos.y());
        cluster_charge->Fill(static_cast<double>(Units::convert(clus.getClusterCharge(), "ke")));

        auto cluster_particles = clus.getMCParticles();
        LOG(DEBUG) << "This cluster is connected to " << cluster_particles.size() << " MC particles";

        // Find all particles connected to this cluster which are also primaries:
        std::vector<const MCParticle*> intersection;
        std::set_intersection(primary_particles.begin(),
                              primary_particles.end(),
                              cluster_particles.begin(),
                              cluster_particles.end(),
                              std::back_inserter(intersection));

        LOG(TRACE) << "Matching primaries: " << intersection.size();
        for(auto& particle : intersection) {
            auto pitch = detector_->getModel()->getPixelSize();

            auto particlePos = (static_cast<XYZVector>(particle->getLocalStartPoint()) + particle->getLocalEndPoint()) / 2.0;
            LOG(DEBUG) << "MCParticle at " << Units::display(particlePos, {"mm", "um"});

            auto inPixelPos = XYVector(std::fmod(particlePos.x() + pitch.x() / 2, pitch.x()),
                                       std::fmod(particlePos.y() + pitch.y() / 2, pitch.y()));
            LOG(TRACE) << "MCParticle in pixel at " << Units::display(inPixelPos, {"mm", "um"});

            auto inPixel_um_x = static_cast<double>(Units::convert(inPixelPos.x(), "um"));
            auto inPixel_um_y = static_cast<double>(Units::convert(inPixelPos.y(), "um"));
            cluster_size_map->Fill(inPixel_um_x, inPixel_um_y, static_cast<double>(clus.getClusterSize()));
            cluster_size_x_map->Fill(inPixel_um_x, inPixel_um_y, clusSizesXY.first);
            cluster_size_y_map->Fill(inPixel_um_x, inPixel_um_y, clusSizesXY.second);

            // Charge maps:
            cluster_charge_map->Fill(
                inPixel_um_x, inPixel_um_y, static_cast<double>(Units::convert(clus.getClusterCharge(), "ke")));

            // Find the nearest pixel
            auto xpixel = static_cast<unsigned int>(std::round(particlePos.x() / pitch.x()));
            auto ypixel = static_cast<unsigned int>(std::round(particlePos.y() / pitch.y()));

            // Retrieve the pixel to which this MCParticle points:
            auto pixel = clus.getPixelHit(xpixel, ypixel);
            if(pixel != nullptr) {
                seed_charge_map->Fill(
                    inPixel_um_x, inPixel_um_y, static_cast<double>(Units::convert(pixel->getSignal(), "ke")));
            }

            // Calculate residual with cluster position:
            auto residual_um_x = static_cast<double>(Units::convert(particlePos.x() - clusterPos.x() * pitch.x(), "um"));
            auto residual_um_y = static_cast<double>(Units::convert(particlePos.y() - clusterPos.y() * pitch.y(), "um"));
            residual_x->Fill(residual_um_x);
            residual_y->Fill(residual_um_y);
            residual_map->Fill(inPixel_um_x,
                               inPixel_um_y,
                               std::fabs(std::sqrt(residual_um_x * residual_um_x + residual_um_y * residual_um_y)));
            residual_x_map->Fill(inPixel_um_x, inPixel_um_y, std::fabs(residual_um_x));
            residual_y_map->Fill(inPixel_um_x, inPixel_um_y, std::fabs(residual_um_y));
        }
    }

    // Fill further histograms
    event_size->Fill(static_cast<double>(pixels_message->getData().size()));
    n_cluster->Fill(static_cast<double>(clusters.size()));
}

void DetectorHistogrammerModule::finalize() {
    // Print statistics
    if(total_hits_ != 0) {
        LOG(INFO) << "Plotted " << total_hits_ << " hits in total, mean position is "
                  << total_vector_ / static_cast<double>(total_hits_);
    }

    // FIXME Set more useful spacing maximum for cluster size histogram
    auto xmax = std::ceil(cluster_size->GetBinCenter(cluster_size->FindLastBinAbove()) + 1);
    cluster_size->GetXaxis()->SetRangeUser(0, xmax);
    // Set cluster size axis spacing
    if(static_cast<int>(xmax) < 10) {
        cluster_size->GetXaxis()->SetNdivisions(static_cast<int>(xmax) + 1, 0, 0, true);
    }

    xmax = std::ceil(cluster_size_x->GetBinCenter(cluster_size_x->FindLastBinAbove()) + 1);
    cluster_size_x->GetXaxis()->SetRangeUser(0, xmax);
    // Set cluster size_x axis spacing
    if(static_cast<int>(xmax) < 10) {
        cluster_size_x->GetXaxis()->SetNdivisions(static_cast<int>(xmax) + 1, 0, 0, true);
    }

    xmax = std::ceil(cluster_size_y->GetBinCenter(cluster_size_y->FindLastBinAbove()) + 1);
    cluster_size_y->GetXaxis()->SetRangeUser(0, xmax);
    // Set cluster size_y axis spacing
    if(static_cast<int>(xmax) < 10) {
        cluster_size_y->GetXaxis()->SetNdivisions(static_cast<int>(xmax) + 1, 0, 0, true);
    }

    // FIXME Set more useful spacing maximum for event size histogram
    xmax = std::ceil(event_size->GetBinCenter(event_size->FindLastBinAbove()) + 1);
    event_size->GetXaxis()->SetRangeUser(0, xmax);
    // Set event size axis spacing
    if(static_cast<int>(xmax) < 10) {
        event_size->GetXaxis()->SetNdivisions(static_cast<int>(xmax) + 1, 0, 0, true);
    }

    // FIXME Set more useful spacing maximum for n_cluster histogram
    xmax = std::ceil(n_cluster->GetBinCenter(n_cluster->FindLastBinAbove()) + 1);
    n_cluster->GetXaxis()->SetRangeUser(0, xmax);
    // Set cluster size axis spacing
    if(static_cast<int>(xmax) < 10) {
        n_cluster->GetXaxis()->SetNdivisions(static_cast<int>(xmax) + 1, 0, 0, true);
    }

    // FIXME Set more useful spacing maximum for cluster_charge histogram
    xmax = std::ceil(cluster_charge->GetBinCenter(cluster_charge->FindLastBinAbove()) + 1);
    cluster_charge->GetXaxis()->SetRangeUser(0, xmax);
    // Set cluster size axis spacing
    if(static_cast<int>(xmax) < 10) {
        cluster_charge->GetXaxis()->SetNdivisions(static_cast<int>(xmax) + 1, 0, 0, true);
    }

    // Set default drawing option histogram for hitmap
    hit_map->SetOption("colz");
    // Set hit_map axis spacing
    if(static_cast<int>(hit_map->GetXaxis()->GetXmax()) < 10) {
        hit_map->GetXaxis()->SetNdivisions(static_cast<int>(hit_map->GetXaxis()->GetXmax()) + 1, 0, 0, true);
    }
    if(static_cast<int>(hit_map->GetYaxis()->GetXmax()) < 10) {
        hit_map->GetYaxis()->SetNdivisions(static_cast<int>(hit_map->GetYaxis()->GetXmax()) + 1, 0, 0, true);
    }

    cluster_map->SetOption("colz");
    // Set cluster_map axis spacing
    if(static_cast<int>(cluster_map->GetXaxis()->GetXmax()) < 10) {
        cluster_map->GetXaxis()->SetNdivisions(static_cast<int>(cluster_map->GetXaxis()->GetXmax()) + 1, 0, 0, true);
    }
    if(static_cast<int>(cluster_map->GetYaxis()->GetXmax()) < 10) {
        cluster_map->GetYaxis()->SetNdivisions(static_cast<int>(cluster_map->GetYaxis()->GetXmax()) + 1, 0, 0, true);
    }

    // Write histograms
    LOG(TRACE) << "Writing histograms to file";
    hit_map->Write();
    cluster_map->Write();
    cluster_size_map->Write();
    cluster_size_x_map->Write();
    cluster_size_y_map->Write();
    cluster_size->Write();
    cluster_size_x->Write();
    cluster_size_y->Write();
    event_size->Write();
    residual_x->Write();
    residual_y->Write();
    residual_map->Write();
    residual_x_map->Write();
    residual_y_map->Write();
    n_cluster->Write();
    cluster_charge->Write();
<<<<<<< HEAD
=======
    cluster_charge_map->Write();
    seed_charge_map->Write();
}

std::vector<Cluster> DetectorHistogrammerModule::doClustering() {
    std::vector<Cluster> clusters;
    std::map<const PixelHit*, bool> usedPixel;

    auto pixel_it = pixels_message_->getData().begin();
    for(; pixel_it != pixels_message_->getData().end(); pixel_it++) {
        const PixelHit* pixel_hit = &(*pixel_it);

        // Check if the pixel has been used:
        if(usedPixel[pixel_hit]) {
            continue;
        }

        // Create new cluster
        Cluster cluster(pixel_hit);
        usedPixel[pixel_hit] = true;
        LOG(DEBUG) << "Creating new cluster with seed: " << pixel_hit->getPixel().getIndex();

        auto touching = [&](const PixelHit* pixel) {
            auto pxi1 = pixel->getIndex();
            for(auto& cluster_pixel : cluster.getPixelHits()) {

                auto distance = [](unsigned int lhs, unsigned int rhs) { return (lhs > rhs ? lhs - rhs : rhs - lhs); };

                auto pxi2 = cluster_pixel->getIndex();
                if(distance(pxi1.x(), pxi2.x()) <= 1 && distance(pxi1.y(), pxi2.y()) <= 1) {
                    return true;
                }
            }
            return false;
        };

        // Keep adding pixels to the cluster:
        for(auto other_pixel = pixel_it + 1; other_pixel != pixels_message_->getData().end(); other_pixel++) {
            const PixelHit* neighbor = &(*other_pixel);

            // Check if neighbor has been used or if it touches the current cluster:
            if(usedPixel[neighbor] || !touching(neighbor)) {
                continue;
            }

            cluster.addPixelHit(neighbor);
            LOG(DEBUG) << "Adding pixel: " << neighbor->getPixel().getIndex();
            usedPixel[neighbor] = true;
        }
        clusters.push_back(cluster);
    }
    return clusters;
}

std::vector<const MCParticle*> DetectorHistogrammerModule::getPrimaryParticles() const {
    std::vector<const MCParticle*> primaries;

    // Loop over all MCParticles available
    for(auto& mc_particle : mcparticle_message_->getData()) {
        // Check for possible parents:
        auto parent = mc_particle.getParent();
        if(parent != nullptr) {
            LOG(DEBUG) << "MCParticle " << mc_particle.getParticleID();
            continue;
        }

        // This particle has no parent particles in the regarded sensor, return it.
        LOG(DEBUG) << "MCParticle " << mc_particle.getParticleID() << " (primary)";
        primaries.push_back(&mc_particle);
    }

    return primaries;
>>>>>>> e4610cbb
}<|MERGE_RESOLUTION|>--- conflicted
+++ resolved
@@ -25,16 +25,10 @@
 DetectorHistogrammerModule::DetectorHistogrammerModule(Configuration& config,
                                                        Messenger* messenger,
                                                        std::shared_ptr<Detector> detector)
-<<<<<<< HEAD
     : WriterModule(config, detector), detector_(std::move(detector)) {
-    // Bind pixel hits message
+    // Bind messages
     messenger->bindSingle<DetectorHistogrammerModule, PixelHitMessage, MsgFlags::REQUIRED>(this);
-=======
-    : Module(config, detector), detector_(std::move(detector)), pixels_message_(nullptr) {
-    // Bind messages
-    messenger->bindSingle(this, &DetectorHistogrammerModule::pixels_message_, MsgFlags::REQUIRED);
-    messenger->bindSingle(this, &DetectorHistogrammerModule::mcparticle_message_, MsgFlags::REQUIRED);
->>>>>>> e4610cbb
+    messenger->bindSingle<DetectorHistogrammerModule, MCParticleMessage, MsgFlags::REQUIRED>(this);
 }
 
 void DetectorHistogrammerModule::init(std::mt19937_64&) {
@@ -226,11 +220,10 @@
     cluster_charge = new TH1D(cluster_charge_name.c_str(), cluster_charge_title.c_str(), 1000, 0., 50.);
 }
 
-<<<<<<< HEAD
 /**
  * @brief Perform a sparse clustering on the PixelHits
  */
-static std::vector<Cluster> doClustering(std::shared_ptr<PixelHitMessage>& pixels_message) {
+std::vector<Cluster> DetectorHistogrammerModule::doClustering(std::shared_ptr<PixelHitMessage>& pixels_message) {
     std::vector<Cluster> clusters;
     std::map<const PixelHit*, bool> usedPixel;
 
@@ -281,14 +274,11 @@
 }
 
 void DetectorHistogrammerModule::run(Event* event) const {
+    using namespace ROOT::Math;
     auto pixels_message = event->fetchMessage<PixelHitMessage>();
+    auto mcparticle_message = event->fetchMessage<MCParticleMessage>();
 
     LOG(DEBUG) << "Adding hits in " << pixels_message->getData().size() << " pixels";
-=======
-void DetectorHistogrammerModule::run(unsigned int) {
-    using namespace ROOT::Math;
-    LOG(DEBUG) << "Adding hits in " << pixels_message_->getData().size() << " pixels";
->>>>>>> e4610cbb
 
     // Fill 2D hitmap histogram
     for(auto& pixel_charge : pixels_message->getData()) {
@@ -306,7 +296,7 @@
     std::vector<Cluster> clusters = doClustering(pixels_message);
 
     // Retrieve all MC particles in this detector which are primary particles (not produced within the sensor):
-    auto primary_particles = getPrimaryParticles();
+    auto primary_particles = getPrimaryParticles(mcparticle_message);
     LOG(DEBUG) << "Found " << primary_particles.size() << " primary particles in this event";
 
     // Evaluate the clusters
@@ -473,67 +463,16 @@
     residual_y_map->Write();
     n_cluster->Write();
     cluster_charge->Write();
-<<<<<<< HEAD
-=======
     cluster_charge_map->Write();
     seed_charge_map->Write();
 }
 
-std::vector<Cluster> DetectorHistogrammerModule::doClustering() {
-    std::vector<Cluster> clusters;
-    std::map<const PixelHit*, bool> usedPixel;
-
-    auto pixel_it = pixels_message_->getData().begin();
-    for(; pixel_it != pixels_message_->getData().end(); pixel_it++) {
-        const PixelHit* pixel_hit = &(*pixel_it);
-
-        // Check if the pixel has been used:
-        if(usedPixel[pixel_hit]) {
-            continue;
-        }
-
-        // Create new cluster
-        Cluster cluster(pixel_hit);
-        usedPixel[pixel_hit] = true;
-        LOG(DEBUG) << "Creating new cluster with seed: " << pixel_hit->getPixel().getIndex();
-
-        auto touching = [&](const PixelHit* pixel) {
-            auto pxi1 = pixel->getIndex();
-            for(auto& cluster_pixel : cluster.getPixelHits()) {
-
-                auto distance = [](unsigned int lhs, unsigned int rhs) { return (lhs > rhs ? lhs - rhs : rhs - lhs); };
-
-                auto pxi2 = cluster_pixel->getIndex();
-                if(distance(pxi1.x(), pxi2.x()) <= 1 && distance(pxi1.y(), pxi2.y()) <= 1) {
-                    return true;
-                }
-            }
-            return false;
-        };
-
-        // Keep adding pixels to the cluster:
-        for(auto other_pixel = pixel_it + 1; other_pixel != pixels_message_->getData().end(); other_pixel++) {
-            const PixelHit* neighbor = &(*other_pixel);
-
-            // Check if neighbor has been used or if it touches the current cluster:
-            if(usedPixel[neighbor] || !touching(neighbor)) {
-                continue;
-            }
-
-            cluster.addPixelHit(neighbor);
-            LOG(DEBUG) << "Adding pixel: " << neighbor->getPixel().getIndex();
-            usedPixel[neighbor] = true;
-        }
-        clusters.push_back(cluster);
-    }
-    return clusters;
-}
-
-std::vector<const MCParticle*> DetectorHistogrammerModule::getPrimaryParticles() const {
+std::vector<const MCParticle*>
+DetectorHistogrammerModule::getPrimaryParticles(std::shared_ptr<MCParticleMessage>& mcparticle_message) {
     std::vector<const MCParticle*> primaries;
 
     // Loop over all MCParticles available
-    for(auto& mc_particle : mcparticle_message_->getData()) {
+    for(auto& mc_particle : mcparticle_message->getData()) {
         // Check for possible parents:
         auto parent = mc_particle.getParent();
         if(parent != nullptr) {
@@ -547,5 +486,4 @@
     }
 
     return primaries;
->>>>>>> e4610cbb
 }