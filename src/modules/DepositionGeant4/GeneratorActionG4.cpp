--- conflicted
+++ resolved
@@ -101,13 +101,8 @@
     } else {
 
         // Get the source and set the centre coordinate of the source
-<<<<<<< HEAD
-        auto single_source = particle_source_->GetCurrentSource();
+        auto* single_source = particle_source_->GetCurrentSource();
         single_source->GetPosDist()->SetCentreCoords(config_.get<G4ThreeVector>("source_position"));
-=======
-        auto* single_source = particle_source_->GetCurrentSource();
-        single_source->GetPosDist()->SetCentreCoords(config.get<G4ThreeVector>("source_position"));
->>>>>>> 61ba5a64
 
         // Set position and direction parameters according to shape
         if(source_type == "beam") {
@@ -184,17 +179,10 @@
         }
 
         // Find Geant4 particle
-<<<<<<< HEAD
-        auto pdg_table = G4ParticleTable::GetParticleTable();
+        auto* pdg_table = G4ParticleTable::GetParticleTable();
         particle_type_ = config_.get<std::string>("particle_type", "");
         std::transform(particle_type_.begin(), particle_type_.end(), particle_type_.begin(), ::tolower);
         auto particle_code = config_.get<int>("particle_code", 0);
-=======
-        auto* pdg_table = G4ParticleTable::GetParticleTable();
-        auto particle_type = config.get<std::string>("particle_type", "");
-        std::transform(particle_type.begin(), particle_type.end(), particle_type.begin(), ::tolower);
-        auto particle_code = config.get<int>("particle_code", 0);
->>>>>>> 61ba5a64
         G4ParticleDefinition* particle = nullptr;
 
         if(!particle_type_.empty() && particle_code != 0) {
