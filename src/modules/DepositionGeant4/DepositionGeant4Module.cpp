/**
 * @file
 * @brief Implementation of Geant4 deposition module
 * @remarks Based on code from Mathieu Benoit
 * @copyright Copyright (c) 2017 CERN and the Allpix Squared authors.
 * This software is distributed under the terms of the MIT License, copied verbatim in the file "LICENSE.md".
 * In applying this license, CERN does not waive the privileges and immunities granted to it by virtue of its status as an
 * Intergovernmental Organization or submit itself to any jurisdiction.
 */

#include "DepositionGeant4Module.hpp"

#include <limits>
#include <string>
#include <utility>

#include <G4EmParameters.hh>
#include <G4HadronicProcessStore.hh>
#include <G4LogicalVolume.hh>
#include <G4PhysListFactory.hh>
#include <G4RadioactiveDecayPhysics.hh>
#include <G4RunManager.hh>
#include <G4StepLimiterPhysics.hh>
#include <G4UImanager.hh>
#include <G4UserLimits.hh>

#include "G4FieldManager.hh"
#include "G4TransportationManager.hh"
#include "G4UniformMagField.hh"

#include "core/config/exceptions.h"
#include "core/geometry/GeometryManager.hpp"
#include "core/module/exceptions.h"
#include "core/utils/log.h"
#include "objects/DepositedCharge.hpp"
#include "tools/ROOT.h"
#include "tools/geant4.h"

#include "GeneratorActionG4.hpp"
#include "SensitiveDetectorActionG4.hpp"
#include "SetTrackInfoUserHookG4.hpp"

#define G4_NUM_SEEDS 10

using namespace allpix;

/**
 * Includes the particle source point to the geometry using \ref GeometryManager::addPoint.
 */
DepositionGeant4Module::DepositionGeant4Module(Configuration& config, Messenger* messenger, GeometryManager* geo_manager)
    : Geant4Module(config), messenger_(messenger), geo_manager_(geo_manager), last_event_num_(1), run_manager_g4_(nullptr) {
    // Create user limits for maximum step length in the sensor
    user_limits_ = std::make_unique<G4UserLimits>(config_.get<double>("max_step_length", Units::get(1.0, "um")));

    // Set default physics list
    config_.setDefault("physics_list", "FTFP_BERT_LIV");

    config_.setDefault("source_type", "beam");
    config_.setDefault<bool>("output_plots", false);
    config_.setDefault<int>("output_plots_scale", Units::get(100, "ke"));

    // Set alias for support of old particle source definition
    config_.setAlias("source_position", "beam_position");
    config_.setAlias("source_energy", "beam_energy");
    config_.setAlias("source_energy_spread", "beam_energy_spread");

    // Add the particle source position to the geometry
    geo_manager_->addPoint(config_.get<ROOT::Math::XYZPoint>("source_position"));
}

/**
 * Module depends on \ref GeometryBuilderGeant4Module loaded first, because it owns the pointer to the Geant4 run manager.
 */
void DepositionGeant4Module::init(std::mt19937_64& seeder) {
    // Load the G4 run manager (which is owned by the geometry builder)
    run_manager_g4_ = G4RunManager::GetRunManager();
    if(run_manager_g4_ == nullptr) {
        throw ModuleError("Cannot deposit charges using Geant4 without a Geant4 geometry builder");
    }

    // Suppress all output from G4
    SUPPRESS_STREAM(G4cout);

    // Get UI manager for sending commands
    G4UImanager* ui_g4 = G4UImanager::GetUIpointer();

    // Apply optional PAI model
    if(config_.get<bool>("enable_pai", false)) {
        LOG(TRACE) << "Enabling PAI model on all detectors";
        G4EmParameters::Instance();

        for(auto& detector : geo_manager_->getDetectors()) {
            // Get logical volume
            auto logical_volume = detector->getExternalObject<G4LogicalVolume>("sensor_log");
            if(logical_volume == nullptr) {
                throw ModuleError("Detector " + detector->getName() + " has no sensitive device (broken Geant4 geometry)");
            }
            // Create region
            G4Region* region = new G4Region(detector->getName() + "_sensor_region");
            region->AddRootLogicalVolume(logical_volume.get());

            auto pai_model = config_.get<std::string>("pai_model", "pai");
            auto lcase_model = pai_model;
            std::transform(lcase_model.begin(), lcase_model.end(), lcase_model.begin(), ::tolower);
            if(lcase_model == "pai") {
                pai_model = "PAI";
            } else if(lcase_model == "paiphoton") {
                pai_model = "PAIphoton";
            } else {
                throw InvalidValueError(config_, "pai_model", "model has to be either 'pai' or 'paiphoton'");
            }

            ui_g4->ApplyCommand("/process/em/AddPAIRegion all " + region->GetName() + " " + pai_model);
        }
    }

    // Find the physics list
    G4PhysListFactory physListFactory;
    G4VModularPhysicsList* physicsList = physListFactory.GetReferencePhysList(config_.get<std::string>("physics_list"));
    if(physicsList == nullptr) {
        std::string message = "specified physics list does not exists";
        std::vector<G4String> base_lists = physListFactory.AvailablePhysLists();
        message += " (available base lists are ";
        for(auto& base_list : base_lists) {
            message += base_list;
            message += ", ";
        }
        message = message.substr(0, message.size() - 2);
        message += " with optional suffixes for electromagnetic lists ";
        std::vector<G4String> em_lists = physListFactory.AvailablePhysListsEM();
        for(auto& em_list : em_lists) {
            if(em_list.empty()) {
                continue;
            }
            message += em_list;
            message += ", ";
        }
        message = message.substr(0, message.size() - 2);
        message += ")";

        throw InvalidValueError(config_, "physics_list", message);
    } else {
        LOG(INFO) << "Using G4 physics list \"" << config_.get<std::string>("physics_list") << "\"";
    }
    // Register a step limiter (uses the user limits defined earlier)
    physicsList->RegisterPhysics(new G4StepLimiterPhysics());

    // Register radioactive decay physics lists
    physicsList->RegisterPhysics(new G4RadioactiveDecayPhysics());

    // Set the range-cut off threshold for secondary production:
    double production_cut;
    if(config_.has("range_cut")) {
        production_cut = config_.get<double>("range_cut");
        LOG(INFO) << "Setting configured G4 production cut to " << Units::display(production_cut, {"mm", "um"});
    } else {
        // Define the production cut as one fifth of the minimum size (thickness, pitch) among the detectors
        double min_size = std::numeric_limits<double>::max();
        std::string min_detector;
        for(auto& detector : geo_manager_->getDetectors()) {
            auto model = detector->getModel();
            double prev_min_size = min_size;
            min_size =
                std::min({min_size, model->getPixelSize().x(), model->getPixelSize().y(), model->getSensorSize().z()});
            if(min_size != prev_min_size) {
                min_detector = detector->getName();
            }
        }
        production_cut = min_size / 5;
        LOG(INFO) << "Setting G4 production cut to " << Units::display(production_cut, {"mm", "um"})
                  << ", derived from properties of detector \"" << min_detector << "\"";
    }
    ui_g4->ApplyCommand("/run/setCut " + std::to_string(production_cut));

    // Initialize the physics list
    LOG(TRACE) << "Initializing physics processes";
    run_manager_g4_->SetUserInitialization(physicsList);
    run_manager_g4_->InitializePhysics();

    // Initialize the full run manager to ensure correct state flags
    run_manager_g4_->Initialize();

    // Build particle generator
    LOG(TRACE) << "Constructing particle source";
    auto generator = new GeneratorActionG4(config_);
    run_manager_g4_->SetUserAction(generator);

    track_info_manager_ = std::make_unique<TrackInfoManager>();

    // User hook to store additional information at track initialization and termination as well as custom track ids
    auto userTrackIDHook = new SetTrackInfoUserHookG4(track_info_manager_.get());
    run_manager_g4_->SetUserAction(userTrackIDHook);

    if(geo_manager_->hasMagneticField()) {
        MagneticFieldType magnetic_field_type_ = geo_manager_->getMagneticFieldType();

        if(magnetic_field_type_ == MagneticFieldType::CONSTANT) {
            ROOT::Math::XYZVector b_field = geo_manager_->getMagneticField(ROOT::Math::XYZPoint(0., 0., 0.));
            G4MagneticField* magField = new G4UniformMagField(G4ThreeVector(b_field.x(), b_field.y(), b_field.z()));
            G4FieldManager* globalFieldMgr = G4TransportationManager::GetTransportationManager()->GetFieldManager();
            globalFieldMgr->SetDetectorField(magField);
            globalFieldMgr->CreateChordFinder(magField);
        } else {
            throw ModuleError("Magnetic field enabled, but not constant. This can't be handled by this module yet.");
        }
    }

    // Get the creation energy for charge (default is silicon electron hole pair energy)
    auto charge_creation_energy = config_.get<double>("charge_creation_energy", Units::get(3.64, "eV"));
    auto fano_factor = config_.get<double>("fano_factor", 0.115);

    // Prepare seeds for Geant4:
    // NOTE Assumes this is the only Geant4 module using random numbers
    std::string seed_command = "/random/setSeeds ";
    for(int i = 0; i < G4_NUM_SEEDS; ++i) {
        seed_command += std::to_string(static_cast<uint32_t>(getRandomSeed() % INT_MAX));
        if(i != G4_NUM_SEEDS - 1) {
            seed_command += " ";
        }
    }

    // Loop through all detectors and set the sensitive detector action that handles the particle passage
    bool useful_deposition = false;
    for(auto& detector : geo_manager_->getDetectors()) {
        // Do not add sensitive detector for detectors that have no listeners for the deposited charges
        // FIXME Probably the MCParticle has to be checked as well
        if(!messenger_->hasReceiver(this,
                                    std::make_shared<DepositedChargeMessage>(std::vector<DepositedCharge>(), detector))) {
            LOG(INFO) << "Not depositing charges in " << detector->getName()
                      << " because there is no listener for its output";
            continue;
        }
        useful_deposition = true;

        // Get model of the sensitive device
<<<<<<< HEAD
        auto sensitive_detector_action =
            new SensitiveDetectorActionG4(detector, track_info_manager_.get(), charge_creation_energy);
=======
        auto sensitive_detector_action = new SensitiveDetectorActionG4(
            this, detector, messenger_, track_info_manager_.get(), charge_creation_energy, fano_factor, getRandomSeed());
>>>>>>> 61c06a03
        auto logical_volume = detector->getExternalObject<G4LogicalVolume>("sensor_log");
        if(logical_volume == nullptr) {
            throw ModuleError("Detector " + detector->getName() + " has no sensitive device (broken Geant4 geometry)");
        }

        // Apply the user limits to this element
        logical_volume->SetUserLimits(user_limits_.get());

        // Add the sensitive detector action
        logical_volume->SetSensitiveDetector(sensitive_detector_action);
        sensors_.push_back(sensitive_detector_action);

        // If requested, prepare output plots
        if(config_.get<bool>("output_plots")) {
            LOG(TRACE) << "Creating output plots";

            // Plot axis are in kilo electrons - convert from framework units!
            int maximum = static_cast<int>(Units::convert(config_.get<int>("output_plots_scale"), "ke"));
            int nbins = 5 * maximum;

            // Create histograms if needed
            std::string plot_name = "deposited_charge_" + sensitive_detector_action->getName();
            charge_per_event_[sensitive_detector_action->getName()] =
                new TH1D(plot_name.c_str(), "deposited charge per event;deposited charge [ke];events", nbins, 0, maximum);
        }
    }

    if(!useful_deposition) {
        LOG(ERROR) << "Not a single listener for deposited charges, module is useless!";
    }

    // Disable verbose messages from processes
    ui_g4->ApplyCommand("/process/verbose 0");
    ui_g4->ApplyCommand("/process/em/verbose 0");
    ui_g4->ApplyCommand("/process/eLoss/verbose 0");
    G4HadronicProcessStore::Instance()->SetVerbose(0);

    // Set the random seed for Geant4 generation
<<<<<<< HEAD
    // NOTE Assumes this is the only Geant4 module using random numbers
    std::string seed_command = "/random/setSeeds ";
    for(int i = 0; i < G4_NUM_SEEDS; ++i) {
        seed_command += std::to_string(static_cast<uint32_t>(seeder() % INT_MAX));
        if(i != G4_NUM_SEEDS - 1) {
            seed_command += " ";
        }
    }
=======
>>>>>>> 61c06a03
    ui_g4->ApplyCommand(seed_command);

    // Release the output stream
    RELEASE_STREAM(G4cout);
}

void DepositionGeant4Module::run(Event* event) const {
    // Suppress output stream if not in debugging mode
    IFLOG(DEBUG);
    else {
        SUPPRESS_STREAM(G4cout);
    }

    // Start a single event from the beam
    LOG(TRACE) << "Enabling beam";
    run_manager_g4_->BeamOn(static_cast<int>(config_.get<unsigned int>("number_of_particles", 1)));
    last_event_num_ = event->number;

    // Release the stream (if it was suspended)
    RELEASE_STREAM(G4cout);

    track_info_manager_->createMCTracks();

    // Dispatch the necessary messages
    for(auto& sensor : sensors_) {
        sensor->dispatchMessages(event);

        // Fill output plots if requested:
        if(config_.get<bool>("output_plots")) {
            double charge = static_cast<double>(Units::convert(sensor->getDepositedCharge(), "ke"));
            charge_per_event_[sensor->getName()]->Fill(charge);
        }
    }

    track_info_manager_->dispatchMessage(event);
    track_info_manager_->resetTrackInfoManager();
}

void DepositionGeant4Module::finalize() {
    size_t total_charges = 0;
    for(auto& sensor : sensors_) {
        total_charges += sensor->getTotalDepositedCharge();
    }

    if(config_.get<bool>("output_plots")) {
        // Write histograms
        LOG(TRACE) << "Writing output plots to file";
        for(auto& plot : charge_per_event_) {
            plot.second->Write();
        }
    }

    // Print summary or warns if module did not output any charges
    if(!sensors_.empty() && total_charges > 0 && last_event_num_ > 0) {
        size_t average_charge = total_charges / sensors_.size() / last_event_num_;
        LOG(INFO) << "Deposited total of " << total_charges << " charges in " << sensors_.size() << " sensor(s) (average of "
                  << average_charge << " per sensor for every event)";
    } else {
        LOG(WARNING) << "No charges deposited";
    }
}<|MERGE_RESOLUTION|>--- conflicted
+++ resolved
@@ -233,13 +233,8 @@
         useful_deposition = true;
 
         // Get model of the sensitive device
-<<<<<<< HEAD
-        auto sensitive_detector_action =
-            new SensitiveDetectorActionG4(detector, track_info_manager_.get(), charge_creation_energy);
-=======
         auto sensitive_detector_action = new SensitiveDetectorActionG4(
-            this, detector, messenger_, track_info_manager_.get(), charge_creation_energy, fano_factor, getRandomSeed());
->>>>>>> 61c06a03
+            detector, track_info_manager_.get(), charge_creation_energy, fano_factor, getRandomSeed());
         auto logical_volume = detector->getExternalObject<G4LogicalVolume>("sensor_log");
         if(logical_volume == nullptr) {
             throw ModuleError("Detector " + detector->getName() + " has no sensitive device (broken Geant4 geometry)");
@@ -278,17 +273,6 @@
     G4HadronicProcessStore::Instance()->SetVerbose(0);
 
     // Set the random seed for Geant4 generation
-<<<<<<< HEAD
-    // NOTE Assumes this is the only Geant4 module using random numbers
-    std::string seed_command = "/random/setSeeds ";
-    for(int i = 0; i < G4_NUM_SEEDS; ++i) {
-        seed_command += std::to_string(static_cast<uint32_t>(seeder() % INT_MAX));
-        if(i != G4_NUM_SEEDS - 1) {
-            seed_command += " ";
-        }
-    }
-=======
->>>>>>> 61c06a03
     ui_g4->ApplyCommand(seed_command);
 
     // Release the output stream
