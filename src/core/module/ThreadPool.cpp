--- conflicted
+++ resolved
@@ -16,11 +16,7 @@
                        unsigned int max_queue_size,
                        std::function<void()> worker_init_function,
                        std::function<void()> worker_finalize_function)
-<<<<<<< HEAD
-    : event_queue_(max_queue_size), worker_finalize_function_(std::move(worker_finalize_function)) {
-=======
     : queue_(max_queue_size) {
->>>>>>> a05cf277
     // Create threads
     try {
         for(unsigned int i = 0u; i < num_threads; ++i) {
@@ -39,27 +35,11 @@
     destroy();
 }
 
-<<<<<<< HEAD
-void ThreadPool::submit_event_function(std::function<void()> event_function) {
-    if(threads_.empty()) {
-        event_function();
-    } else {
-        event_queue_.push(std::make_unique<std::packaged_task<void()>>(std::move(event_function)));
-    }
-}
-
-size_t ThreadPool::queue_size() const {
-    return event_queue_.size();
-}
-
-void ThreadPool::check_exception() {
-=======
 size_t ThreadPool::queueSize() const {
     return queue_.size();
 }
 
 void ThreadPool::checkException() {
->>>>>>> a05cf277
     // If exception has been thrown, destroy pool and propagate it
     if(exception_ptr_) {
         destroy();
@@ -70,11 +50,7 @@
 
 void ThreadPool::wait() {
     std::unique_lock<std::mutex> lock{run_mutex_};
-<<<<<<< HEAD
-    run_condition_.wait(lock, [this]() { return exception_ptr_ || (event_queue_.empty() && run_cnt_ == 0); });
-=======
     run_condition_.wait(lock, [this]() { return exception_ptr_ || (queue_.empty() && run_cnt_ == 0); });
->>>>>>> a05cf277
 }
 
 /**
@@ -92,11 +68,7 @@
     while(!done_) {
         Task task{nullptr};
 
-<<<<<<< HEAD
-        if(event_queue_.pop(task, true, increase_run_cnt_func)) {
-=======
         if(queue_.pop(task, true, increase_run_cnt_func)) {
->>>>>>> a05cf277
             // Try to run the task
             try {
                 // Execute task
@@ -109,11 +81,7 @@
                     // Save the first exceptin
                     exception_ptr_ = std::current_exception();
                     // Invalidate the queue to terminate other threads
-<<<<<<< HEAD
-                    event_queue_.invalidate();
-=======
                     queue_.invalidate();
->>>>>>> a05cf277
                 }
             }
         }
@@ -124,25 +92,15 @@
         run_condition_.notify_all();
     }
 
-<<<<<<< HEAD
-    // Execute the cleanup function at the end of loop
-    if(worker_finalize_function_) {
-        worker_finalize_function_();
-=======
     // Execute the cleanup function at the end of run
     if(finalize_function) {
         finalize_function();
->>>>>>> a05cf277
     }
 }
 
 void ThreadPool::destroy() {
     done_ = true;
-<<<<<<< HEAD
-    event_queue_.invalidate();
-=======
     queue_.invalidate();
->>>>>>> a05cf277
 
     for(auto& thread : threads_) {
         if(thread.joinable()) {
