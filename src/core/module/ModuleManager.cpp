--- conflicted
+++ resolved
@@ -722,90 +722,84 @@
         // Get a new seed for the new event
         uint64_t seed = seeder();
 
-<<<<<<< HEAD
-        auto event_function = [this, plot, number_of_events, event_num = i, event_seed = seed, &finished_events]() mutable {
-=======
-        auto event_function = [this, number_of_events, event_num = i, event_seed = seed, &dispatched_events]() mutable {
->>>>>>> 93aa0280
-            // The RNG to be used by all events running on this thread
-            static thread_local RandomNumberGenerator random_engine;
-
-            // Create the event data
-            std::shared_ptr<Event> event = std::make_shared<Event>(*this->messenger_, event_num, event_seed);
-            event->set_and_seed_random_engine(&random_engine);
-
-<<<<<<< HEAD
-            long double event_time = 0;
-=======
-            size_t buffered_events = 0;
->>>>>>> 93aa0280
-            for(auto& module : modules_) {
-                LOG_PROGRESS(TRACE, "EVENT_LOOP")
-                    << "Running event " << event->number << " [" << module->get_identifier().getUniqueName() << "]";
-
-                // Check if the module is satisfied to run
-                if(!module->check_delegates(this->messenger_, event.get())) {
-                    LOG(TRACE) << "Not all required messages are received for " << module->get_identifier().getUniqueName()
-                               << ", skipping module!";
-                    module->skip_event(event->number);
-                    continue;
+        auto event_function =
+            [this, plot, number_of_events, event_num = i, event_seed = seed, &dispatched_events]() mutable {
+                // The RNG to be used by all events running on this thread
+                static thread_local RandomNumberGenerator random_engine;
+
+                // Create the event data
+                std::shared_ptr<Event> event = std::make_shared<Event>(*this->messenger_, event_num, event_seed);
+                event->set_and_seed_random_engine(&random_engine);
+
+                long double event_time = 0;
+                size_t buffered_events = 0;
+                for(auto& module : modules_) {
+                    LOG_PROGRESS(TRACE, "EVENT_LOOP")
+                        << "Running event " << event->number << " [" << module->get_identifier().getUniqueName() << "]";
+
+                    // Check if the module is satisfied to run
+                    if(!module->check_delegates(this->messenger_, event.get())) {
+                        LOG(TRACE) << "Not all required messages are received for "
+                                   << module->get_identifier().getUniqueName() << ", skipping module!";
+                        module->skip_event(event->number);
+                        continue;
+                    }
+
+                    // Get current time
+                    auto start = std::chrono::steady_clock::now();
+
+                    // Set run module section header
+                    std::string old_section_name = Log::getSection();
+                    uint64_t old_event_num = Log::getEventNum();
+                    std::string section_name = "R:";
+                    section_name += module->get_identifier().getUniqueName();
+                    Log::setSection(section_name);
+                    Log::setEventNum(event->number);
+
+                    // Set module specific settings
+                    auto old_settings = ModuleManager::set_module_before(module->get_identifier().getUniqueName(),
+                                                                         module->get_configuration());
+
+                    // Run module
+                    try {
+                        if(module->is_buffered()) {
+                            auto* buffered_module = static_cast<BufferedModule*>(module.get());
+                            buffered_events += buffered_module->run_in_order(event);
+                        } else {
+                            module->run(event.get());
+                        }
+                    } catch(const EndOfRunException& e) {
+                        // Terminate if the module threw the EndOfRun request exception:
+                        LOG(WARNING) << "Request to terminate:" << std::endl << e.what();
+                        this->terminate_ = true;
+                    }
+
+                    // Reset logging
+                    Log::setSection(old_section_name);
+                    Log::setEventNum(old_event_num);
+                    ModuleManager::set_module_after(old_settings);
+
+                    // Update execution time
+                    auto end = std::chrono::steady_clock::now();
+                    std::lock_guard<std::mutex> stat_lock{event->stats_mutex_};
+
+                    auto duration = static_cast<std::chrono::duration<long double>>(end - start).count();
+                    event_time += duration;
+                    this->module_execution_time_[module.get()] += duration;
+
+                    if(plot) {
+                        this->module_event_time_[module.get()]->Fill(static_cast<double>(duration));
+                    }
                 }
 
-                // Get current time
-                auto start = std::chrono::steady_clock::now();
-
-                // Set run module section header
-                std::string old_section_name = Log::getSection();
-                uint64_t old_event_num = Log::getEventNum();
-                std::string section_name = "R:";
-                section_name += module->get_identifier().getUniqueName();
-                Log::setSection(section_name);
-                Log::setEventNum(event->number);
-
-                // Set module specific settings
-                auto old_settings =
-                    ModuleManager::set_module_before(module->get_identifier().getUniqueName(), module->get_configuration());
-
-                // Run module
-                try {
-                    if(module->is_buffered()) {
-                        auto* buffered_module = static_cast<BufferedModule*>(module.get());
-                        buffered_events += buffered_module->run_in_order(event);
-                    } else {
-                        module->run(event.get());
-                    }
-                } catch(const EndOfRunException& e) {
-                    // Terminate if the module threw the EndOfRun request exception:
-                    LOG(WARNING) << "Request to terminate:" << std::endl << e.what();
-                    this->terminate_ = true;
+                if(plot) {
+                    event_time_->Fill(static_cast<double>(event_time));
                 }
 
-                // Reset logging
-                Log::setSection(old_section_name);
-                Log::setEventNum(old_event_num);
-                ModuleManager::set_module_after(old_settings);
-
-                // Update execution time
-                auto end = std::chrono::steady_clock::now();
-                std::lock_guard<std::mutex> stat_lock{event->stats_mutex_};
-
-                auto duration = static_cast<std::chrono::duration<long double>>(end - start).count();
-                event_time += duration;
-                this->module_execution_time_[module.get()] += duration;
-
-                if(plot) {
-                    this->module_event_time_[module.get()]->Fill(static_cast<double>(duration));
-                }
-            }
-
-            if(plot) {
-                event_time_->Fill(static_cast<double>(event_time));
-            }
-
-            dispatched_events++;
-            LOG_PROGRESS(STATUS, "EVENT_LOOP") << "Finished " << (dispatched_events - buffered_events) << ", buffered "
-                                               << buffered_events << " of " << number_of_events << " events";
-        };
+                dispatched_events++;
+                LOG_PROGRESS(STATUS, "EVENT_LOOP") << "Finished " << (dispatched_events - buffered_events) << ", buffered "
+                                                   << buffered_events << " of " << number_of_events << " events";
+            };
         thread_pool->submit(event_function);
         thread_pool->checkException();
     }
@@ -852,7 +846,6 @@
  * after finalization. No method will be called after finalizing the module (except the destructor).
  */
 void ModuleManager::finalize() {
-
     auto start_time = std::chrono::steady_clock::now();
     LOG_PROGRESS(TRACE, "FINALIZE_LOOP") << "Finalizing module instantiations";
     for(auto& module : modules_) {
