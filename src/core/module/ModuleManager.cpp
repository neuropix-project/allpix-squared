/**
 * @file
 * @brief Implementation of module manager
 *
 * @copyright Copyright (c) 2017-2020 CERN and the Allpix Squared authors.
 * This software is distributed under the terms of the MIT License, copied verbatim in the file "LICENSE.md".
 * In applying this license, CERN does not waive the privileges and immunities granted to it by virtue of its status as an
 * Intergovernmental Organization or submit itself to any jurisdiction.
 */

#include "ModuleManager.hpp"
#include "Event.hpp"

#include <dlfcn.h>
#include <unistd.h>

#include <algorithm>
#include <chrono>
#include <cstring>
#include <fstream>
#include <limits>
#include <random>
#include <set>
#include <stdexcept>
#include <string>

#include <TROOT.h>
#include <TSystem.h>

#include "core/config/ConfigManager.hpp"
#include "core/config/Configuration.hpp"
#include "core/config/exceptions.h"
#include "core/geometry/GeometryManager.hpp"
#include "core/messenger/Messenger.hpp"
#include "core/utils/file.h"
#include "core/utils/log.h"

// Common prefix for all modules
// TODO [doc] Should be provided by the build system
#define ALLPIX_MODULE_PREFIX "libAllpixModule"

// These should point to the function defined in dynamic_module_impl.cpp
#define ALLPIX_GENERATOR_FUNCTION "allpix_module_generator"
#define ALLPIX_UNIQUE_FUNCTION "allpix_module_is_unique"

using namespace allpix;

ModuleManager::ModuleManager() : terminate_(false) {}

/**
 * Loads the modules specified in the configuration file. Each module is contained within its own library which is loaded
 * automatically. After that the required modules are created from the configuration.
 */
void ModuleManager::load(Messenger* messenger, ConfigManager* conf_manager, GeometryManager* geo_manager) {
    // Store config manager and get configurations
    conf_manager_ = conf_manager;
    auto& configs = conf_manager_->getModuleConfigurations();
    Configuration& global_config = conf_manager_->getGlobalConfiguration();

    // Set alias for backward compatibility with the previous keyword for multithreading
    global_config.setAlias("multithreading", "experimental_multithreading");
    global_config.setDefault("multithreading", false);
    multithreading_flag_ = global_config.get<bool>("multithreading");

    // Store the messenger
    messenger_ = messenger;

    // (Re)create the main ROOT file
    auto path = std::string(gSystem->pwd()) + "/" + global_config.get<std::string>("root_file", "modules");
    path = allpix::add_file_extension(path, "root");

    if(allpix::path_is_file(path)) {
        if(global_config.get<bool>("deny_overwrite", false)) {
            throw RuntimeError("Overwriting of existing main ROOT file " + path + " denied");
        }
        LOG(WARNING) << "Main ROOT file " << path << " exists and will be overwritten.";
        allpix::remove_file(path);
    }
    modules_file_ = std::make_unique<TFile>(path.c_str(), "RECREATE");
    if(modules_file_->IsZombie()) {
        throw RuntimeError("Cannot create main ROOT file " + path);
    }
    modules_file_->cd();

    // Loop through all non-global configurations
    for(auto& config : configs) {
        // Load library for each module. Libraries are named (by convention + CMAKE) libAllpixModule Name.suffix
        std::string lib_name = std::string(ALLPIX_MODULE_PREFIX).append(config.getName()).append(SHARED_LIBRARY_SUFFIX);
        LOG_PROGRESS(STATUS, "LOAD_LOOP") << "Loading module " << config.getName();

        void* lib = nullptr;
        bool load_error = false;
        dlerror();
        if(loaded_libraries_.count(lib_name) == 0) {
            // If library is not loaded then try to load it first from the config directories
            if(global_config.has("library_directories")) {
                std::vector<std::string> lib_paths = global_config.getPathArray("library_directories", true);
                for(auto& lib_path : lib_paths) {
                    std::string full_lib_path = lib_path;
                    full_lib_path += "/";
                    full_lib_path += lib_name;

                    // Check if the absolute file exists and try to load if it exists
                    std::ifstream check_file(full_lib_path);
                    if(check_file.good()) {
                        lib = dlopen(full_lib_path.c_str(), RTLD_NOW);
                        if(lib != nullptr) {
                            LOG(DEBUG) << "Found library in configuration specified directory at " << full_lib_path;
                        } else {
                            load_error = true;
                        }
                        break;
                    }
                }
            }

            // Otherwise try to load from the standard paths if not found already
            if(!load_error && lib == nullptr) {
                lib = dlopen(lib_name.c_str(), RTLD_NOW);

                if(lib != nullptr) {
                    Dl_info dl_info;
                    dl_info.dli_fname = "";

                    // workaround to get the location of the library
                    int ret = dladdr(dlsym(lib, ALLPIX_UNIQUE_FUNCTION), &dl_info);
                    if(ret != 0) {
                        LOG(DEBUG) << "Found library during global search in runtime paths at " << dl_info.dli_fname;
                    } else {
                        LOG(WARNING)
                            << "Found library during global search but could not deduce location, likely broken library";
                    }
                } else {
                    load_error = true;
                }
            }
        } else {
            // Otherwise just fetch it from the cache
            lib = loaded_libraries_[lib_name];
        }

        // If library did not load then throw exception
        if(load_error) {
            const char* lib_error = dlerror();

            // Find the name of the loaded library if it exists
            std::string lib_error_str = lib_error;
            size_t end_pos = lib_error_str.find(':');
            std::string problem_lib;
            if(end_pos != std::string::npos) {
                problem_lib = lib_error_str.substr(0, end_pos);
            }

            // FIXME is checking the error in this way portable?
            if(lib_error != nullptr && std::strstr(lib_error, "cannot allocate memory in static TLS block") != nullptr) {
                LOG(ERROR) << "Library could not be loaded: not enough thread local storage available" << std::endl
                           << "Try one of below workarounds:" << std::endl
                           << "- Rerun library with the environmental variable LD_PRELOAD='" << problem_lib << "'"
                           << std::endl
                           << "- Recompile the library " << problem_lib << " with tls-model=global-dynamic";
            } else if(lib_error != nullptr && std::strstr(lib_error, "cannot open shared object file") != nullptr &&
                      problem_lib.find(ALLPIX_MODULE_PREFIX) == std::string::npos) {
                LOG(ERROR) << "Library could not be loaded: one of its dependencies is missing" << std::endl
                           << "The name of the missing library is " << problem_lib << std::endl
                           << "Please make sure the library is properly initialized and try again";
            } else {
                LOG(ERROR) << "Library could not be loaded: it is not available" << std::endl
                           << " - Did you enable the library during building? " << std::endl
                           << " - Did you spell the library name correctly (case-sensitive)? ";
                if(lib_error != nullptr) {
                    LOG(DEBUG) << "Detailed error: " << lib_error;
                }
            }

            throw allpix::DynamicLibraryError(config.getName());
        }
        // Remember that this library was loaded
        loaded_libraries_[lib_name] = lib;

        // Check if this module is produced once, or once per detector
        bool unique = true;
        void* uniqueFunction = dlsym(loaded_libraries_[lib_name], ALLPIX_UNIQUE_FUNCTION);

        // If the unique function was not found, throw an error
        if(uniqueFunction == nullptr) {
            LOG(ERROR) << "Module library is invalid or outdated: required interface function not found!";
            throw allpix::DynamicLibraryError(config.getName());
        } else {
            unique = reinterpret_cast<bool (*)()>(uniqueFunction)(); // NOLINT
        }

        // Add the global internal parameters to the configuration
        std::string global_dir = gSystem->pwd();
        config.set<std::string>("_global_dir", global_dir);

        // Set default input and output name
        config.setDefault<std::string>("input", "");
        config.setDefault<std::string>("output", "");

        // Create the modules from the library depending on the module type
        std::vector<std::pair<ModuleIdentifier, Module*>> mod_list;
        if(unique) {
            mod_list.emplace_back(create_unique_modules(loaded_libraries_[lib_name], config, messenger, geo_manager));
        } else {
            mod_list = create_detector_modules(loaded_libraries_[lib_name], config, messenger, geo_manager);
        }

        // Loop through all created instantiations
        for(auto& id_mod : mod_list) {
            // FIXME: This convert the module to an unique pointer. Check that this always works and we can do this earlier
            std::unique_ptr<Module> mod(id_mod.second);
            ModuleIdentifier identifier = id_mod.first;

            // Check if the unique instantiation already exists
            auto iter = id_to_module_.find(identifier);
            if(iter != id_to_module_.end()) {
                // Unique name exists, check if its needs to be replaced
                if(identifier.getPriority() < iter->first.getPriority()) {
                    // Priority of new instance is higher, replace the instance
                    LOG(TRACE) << "Replacing model instance " << iter->first.getUniqueName()
                               << " with instance with higher priority.";

                    module_execution_time_.erase(iter->second->get());
                    iter->second = modules_.erase(iter->second);
                    iter = id_to_module_.erase(iter);
                } else {
                    // Priority is equal, raise an error
                    if(identifier.getPriority() == iter->first.getPriority()) {
                        throw AmbiguousInstantiationError(config.getName());
                    }
                    // Priority is lower, do not add this module to the run list
                    continue;
                }
            }

            // Save the identifier in the module
            mod->set_identifier(identifier);

            // Check if module can't run in parallel
            can_parallelize_ = mod->canParallelize() && can_parallelize_;

            // Add the new module to the run list
            modules_.emplace_back(std::move(mod));
            id_to_module_[identifier] = --modules_.end();
        }
    }

    // Force MT off for all modules in case MT was not requested or some modules didn't enable parallelization
    if(!(multithreading_flag_ && can_parallelize_)) {
        for(auto& module : modules_) {
            module->set_parallelize(false);
        }
    }
    LOG_PROGRESS(STATUS, "LOAD_LOOP") << "Loaded " << configs.size() << " modules";
}

/**
 * For unique modules a single instance is created per section
 */
std::pair<ModuleIdentifier, Module*> ModuleManager::create_unique_modules(void* library,
                                                                          Configuration& config,
                                                                          Messenger* messenger,
                                                                          GeometryManager* geo_manager) {
    // Make the vector to return
    std::string module_name = config.getName();

    // Return error if user tried to specialize the unique module:
    if(config.has("name")) {
        throw InvalidValueError(config, "name", "unique modules cannot be specialized using the \"name\" keyword.");
    }
    if(config.has("type")) {
        throw InvalidValueError(config, "type", "unique modules cannot be specialized using the \"type\" keyword.");
    }

    // Create the identifier
    std::string identifier_str;
    if(!config.get<std::string>("input").empty()) {
        identifier_str += config.get<std::string>("input");
    }
    if(!config.get<std::string>("output").empty()) {
        if(!identifier_str.empty()) {
            identifier_str += "_";
        }
        identifier_str += config.get<std::string>("output");
    }
    ModuleIdentifier identifier(module_name, identifier_str, 0);

    // Get the generator function for this module
    void* generator = dlsym(library, ALLPIX_GENERATOR_FUNCTION);
    // If the generator function was not found, throw an error
    if(generator == nullptr) {
        LOG(ERROR) << "Module library is invalid or outdated: required interface function not found!";
        throw allpix::DynamicLibraryError(module_name);
    }

    // Create and add module instance config
    Configuration& instance_config = conf_manager_->addInstanceConfiguration(identifier, config);

    // Specialize instance configuration
    std::string output_dir;
    output_dir = instance_config.get<std::string>("_global_dir");
    output_dir += "/";
    std::string path_mod_name = identifier.getUniqueName();
    std::replace(path_mod_name.begin(), path_mod_name.end(), ':', '_');
    output_dir += path_mod_name;

    // Convert to correct generator function
    auto module_generator = reinterpret_cast<Module* (*)(Configuration&, Messenger*, GeometryManager*)>(generator); // NOLINT

    LOG(DEBUG) << "Creating unique instantiation " << identifier.getUniqueName();

    // Get current time
    auto start = std::chrono::steady_clock::now();
    // Set the log section header
    std::string old_section_name = Log::getSection();
    std::string section_name = "C:";
    section_name += identifier.getUniqueName();
    Log::setSection(section_name);
    // Set module specific log settings
    auto old_settings = set_module_before(identifier.getUniqueName(), instance_config);
    // Build module
    Module* module = module_generator(instance_config, messenger, geo_manager);
    // Reset log
    Log::setSection(old_section_name);
    set_module_after(old_settings);
    // Update execution time
    auto end = std::chrono::steady_clock::now();
    module_execution_time_[module] += static_cast<std::chrono::duration<long double>>(end - start).count();

    // Set the module directory afterwards to catch invalid access in constructor
    module->get_configuration().set<std::string>("_output_dir", output_dir);

    // Store the module and return it to the Module Manager
    return std::make_pair(identifier, module);
}

/**
 * @throws InvalidModuleStateException If the module fails to forward the detector to the base class
 *
 * For detector modules multiple instantiations may be created per section. An instantiation is created for every detector if
 * no selection parameters are provided. Otherwise instantiations are created for every linked detector name and type.
 */
std::vector<std::pair<ModuleIdentifier, Module*>> ModuleManager::create_detector_modules(void* library,
                                                                                         Configuration& config,
                                                                                         Messenger* messenger,
                                                                                         GeometryManager* geo_manager) {
    std::string module_name = config.getName();
    LOG(DEBUG) << "Creating instantions for detector module " << module_name;

    // Create the basic identifier
    std::string identifier;
    if(!config.get<std::string>("input").empty()) {
        identifier += "_";
        identifier += config.get<std::string>("input");
    }
    if(!config.get<std::string>("output").empty()) {
        identifier += "_";
        identifier += config.get<std::string>("output");
    }

    // Open the library and get the module generator function
    void* generator = dlsym(library, ALLPIX_GENERATOR_FUNCTION);
    // If the generator function was not found, throw an error
    if(generator == nullptr) {
        LOG(ERROR) << "Module library is invalid or outdated: required interface function not found!";
        throw allpix::DynamicLibraryError(module_name);
    }
    // Convert to correct generator function
    auto module_generator =
        reinterpret_cast<Module* (*)(Configuration&, Messenger*, std::shared_ptr<Detector>)>(generator); // NOLINT

    // Handle empty type and name arrays:
    bool instances_created = false;
    std::vector<std::pair<std::shared_ptr<Detector>, ModuleIdentifier>> instantiations;

    // Create all names first with highest priority
    std::set<std::string> module_names;
    if(config.has("name")) {
        std::vector<std::string> names = config.getArray<std::string>("name");
        for(auto& name : names) {
            auto det = geo_manager->getDetector(name);
            instantiations.emplace_back(det, ModuleIdentifier(module_name, det->getName() + identifier, 0));

            // Save the name (to not instantiate it again later)
            module_names.insert(name);
        }
        instances_created = !names.empty();
    }

    // Then create all types that are not yet name instantiated
    if(config.has("type")) {
        std::vector<std::string> types = config.getArray<std::string>("type");
        for(auto& type : types) {
            auto detectors = geo_manager->getDetectorsByType(type);

            for(auto& det : detectors) {
                // Skip all that were already added by name
                if(module_names.find(det->getName()) != module_names.end()) {
                    continue;
                }

                instantiations.emplace_back(det, ModuleIdentifier(module_name, det->getName() + identifier, 1));
            }
        }
        instances_created = !types.empty();
    }

    // Create for all detectors if no name / type provided
    if(!instances_created) {
        auto detectors = geo_manager->getDetectors();

        for(auto& det : detectors) {
            instantiations.emplace_back(det, ModuleIdentifier(module_name, det->getName() + identifier, 2));
        }
    }

    // Construct instantiations from the list of requests
    std::vector<std::pair<ModuleIdentifier, Module*>> module_list;
    for(auto& instance : instantiations) {
        LOG(DEBUG) << "Creating detector instantiation " << instance.second.getUniqueName();
        // Get current time
        auto start = std::chrono::steady_clock::now();

        // Create and add module instance config
        Configuration& instance_config = conf_manager_->addInstanceConfiguration(instance.second, config);

        // Add internal module config
        std::string output_dir;
        output_dir = instance_config.get<std::string>("_global_dir");
        output_dir += "/";
        std::string path_mod_name = instance.second.getUniqueName();
        std::replace(path_mod_name.begin(), path_mod_name.end(), ':', '/');
        output_dir += path_mod_name;

        // Set the log section header
        std::string old_section_name = Log::getSection();
        std::string section_name = "C:";
        section_name += instance.second.getUniqueName();
        Log::setSection(section_name);
        // Set module specific log settings
        auto old_settings = set_module_before(instance.second.getUniqueName(), instance_config);
        // Build module
        Module* module = module_generator(instance_config, messenger, instance.first);
        // Reset logging
        Log::setSection(old_section_name);
        set_module_after(old_settings);
        // Update execution time
        auto end = std::chrono::steady_clock::now();
        module_execution_time_[module] += static_cast<std::chrono::duration<long double>>(end - start).count();

        // Set the module directory afterwards to catch invalid access in constructor
        module->get_configuration().set<std::string>("_output_dir", output_dir);

        // Check if the module called the correct base class constructor
        if(module->getDetector().get() != instance.first.get()) {
            throw InvalidModuleStateException(
                "Module " + module_name +
                " does not call the correct base Module constructor: the provided detector should be forwarded");
        }

        // Store the module
        module_list.emplace_back(instance.second, module);
    }

    return module_list;
}

// Helper functions to set the module specific log settings if necessary
std::tuple<LogLevel, LogFormat> ModuleManager::set_module_before(const std::string&, const Configuration& config) {
    // Set new log level if necessary
    LogLevel prev_level = Log::getReportingLevel();
    if(config.has("log_level")) {
        auto log_level_string = config.get<std::string>("log_level");
        std::transform(log_level_string.begin(), log_level_string.end(), log_level_string.begin(), ::toupper);
        try {
            LogLevel log_level = Log::getLevelFromString(log_level_string);
            if(log_level != prev_level) {
                LOG(TRACE) << "Local log level is set to " << log_level_string;
                Log::setReportingLevel(log_level);
            }
        } catch(std::invalid_argument& e) {
            throw InvalidValueError(config, "log_level", e.what());
        }
    }

    // Set new log format if necessary
    LogFormat prev_format = Log::getFormat();
    if(config.has("log_format")) {
        auto log_format_string = config.get<std::string>("log_format");
        std::transform(log_format_string.begin(), log_format_string.end(), log_format_string.begin(), ::toupper);
        try {
            LogFormat log_format = Log::getFormatFromString(log_format_string);
            if(log_format != prev_format) {
                LOG(TRACE) << "Local log format is set to " << log_format_string;
                Log::setFormat(log_format);
            }
        } catch(std::invalid_argument& e) {
            throw InvalidValueError(config, "log_format", e.what());
        }
    }

    return std::make_tuple(prev_level, prev_format);
}
void ModuleManager::set_module_after(std::tuple<LogLevel, LogFormat> prev) {
    // Reset the previous log level
    LogLevel cur_level = Log::getReportingLevel();
    LogLevel old_level = std::get<0>(prev);
    if(cur_level != old_level) {
        Log::setReportingLevel(old_level);
        LOG(TRACE) << "Reset log level to global level of " << Log::getStringFromLevel(old_level);
    }

    // Reset the previous log format
    LogFormat cur_format = Log::getFormat();
    LogFormat old_format = std::get<1>(prev);
    if(cur_format != old_format) {
        Log::setFormat(old_format);
        LOG(TRACE) << "Reset log format to global level of " << Log::getStringFromFormat(old_format);
    }
}

/**
 * Sets the section header and logging settings before executing the  \ref Module::init() function.
 *  \ref Module::reset_delegates() "Resets" the delegates and the logging after initialization.
 */
void ModuleManager::init(std::mt19937_64& seeder) {
    auto start_time = std::chrono::steady_clock::now();
    LOG_PROGRESS(STATUS, "INIT_LOOP") << "Initializing " << modules_.size() << " module instantiations";
    for(auto& module : modules_) {
        LOG_PROGRESS(TRACE, "INIT_LOOP") << "Initializing " << module->get_identifier().getUniqueName();

        // Pass the config manager to this instance
        module->set_config_manager(conf_manager_);

        // Create main ROOT directory for this module class if it does not exists yet
        LOG(TRACE) << "Creating and accessing ROOT directory";
        std::string module_name = module->get_configuration().getName();
        auto directory = modules_file_->GetDirectory(module_name.c_str());
        if(directory == nullptr) {
            directory = modules_file_->mkdir(module_name.c_str());
            if(directory == nullptr) {
                throw RuntimeError("Cannot create or access overall ROOT directory for module " + module_name);
            }
        }
        directory->cd();

        // Create local directory for this instance
        TDirectory* local_directory = nullptr;
        if(module->get_identifier().getIdentifier().empty()) {
            local_directory = directory;
        } else {
            local_directory = directory->mkdir(module->get_identifier().getIdentifier().c_str());
            if(local_directory == nullptr) {
                throw RuntimeError("Cannot create or access local ROOT directory for module " + module->getUniqueName());
            }
        }

        // Change to the directory and save it in the module
        local_directory->cd();
        module->set_ROOT_directory(local_directory);

        // Set the RNG to be used by the module initialization
        module->set_random_generator(&seeder);

        // Get current time
        auto start = std::chrono::steady_clock::now();
        // Set init module section header
        std::string old_section_name = Log::getSection();
        std::string section_name = "I:";
        section_name += module->get_identifier().getUniqueName();
        Log::setSection(section_name);
        // Set module specific settings
        auto old_settings = set_module_before(module->get_identifier().getUniqueName(), module->get_configuration());
        // Change to our ROOT directory
        module->getROOTDirectory()->cd();
        // Init module
        module->init();
        // Reset logging
        Log::setSection(old_section_name);
        set_module_after(old_settings);
        // Update execution time
        auto end = std::chrono::steady_clock::now();
        module_execution_time_[module.get()] += static_cast<std::chrono::duration<long double>>(end - start).count();

        // Reset the random number generator for this module
        module->set_random_generator(nullptr);
    }
    LOG_PROGRESS(STATUS, "INIT_LOOP") << "Initialized " << modules_.size() << " module instantiations";
    auto end_time = std::chrono::steady_clock::now();
    total_time_ += static_cast<std::chrono::duration<long double>>(end_time - start_time).count();
}

/**
 * Initializes the thread pool and executes each event in parallel.
 */
void ModuleManager::run(std::mt19937_64& seeder) {
    using namespace std::chrono_literals;

    Configuration& global_config = conf_manager_->getGlobalConfiguration();
    size_t threads_num;

    // See if we can run in parallel with how many workers
    if(multithreading_flag_ && can_parallelize_) {
        // Try to fetch a suitable number of workers if multithreading is enabled
        auto available_hardware_concurrency = std::thread::hardware_concurrency();
        if(available_hardware_concurrency > 0u) {
            // Try to be graceful and leave one core out if the number of workers was not specified
            available_hardware_concurrency -= 1u;
        }
        threads_num = global_config.get<unsigned int>("workers", std::max(available_hardware_concurrency, 1u));
        if(threads_num == 0) {
            throw InvalidValueError(global_config, "workers", "number of workers should be strictly more than zero");
        }
        LOG(STATUS) << "Multithreading enabled, processing events in parallel on " << threads_num << " worker threads";

        // ROOT 6.12/00 introduces a new type of locking for operations with TObjects that impacts the performance
        // of the framework since all threads are waiting if any is using a TObject
        if(threads_num > 8 && gROOT->GetVersionInt() >= 61200) {
            LOG(WARNING) << "Using more than 8 worker threads may severely impact simulation performance due to ROOT "
                            "internals."
                         << std::endl
                         << "See <https://root-forum.cern.ch/t/copying-trefs-and-accessing-tref-data-from-multiple-threads/"
                            "29417/7> for more info.";
        }

        if(threads_num > std::thread::hardware_concurrency()) {
            LOG(WARNING) << "Using more workers (" << threads_num << ") than supported concurrent threads on this system ("
                         << std::thread::hardware_concurrency() << ") may impact simulation performance";
        }

        // Adjust the modules buffer size according to the number of threads used
        BufferedModule::set_max_buffer_size(128 * threads_num);
    } else {
        // Issue a warning in case MT was requested but we can't actually run in MT
        if(multithreading_flag_ && !can_parallelize_) {
            global_config.set<bool>("multithreading", false);
            LOG(WARNING) << "Multithreading disabled since the current module configuration doesn't support it";
        }

        // Default to no additional thread without multithreading
        threads_num = 0;
    }
    global_config.set<size_t>("workers", threads_num);

    // Creates the thread pool
    LOG(TRACE) << "Initializing thread pool with " << threads_num << " thread";
    // clang-format off
    auto init_function = [log_level = Log::getReportingLevel(), log_format = Log::getFormat()]() {
        // clang-format on
        // Initialize the threads to the same log level and format as the master setting
        Log::setReportingLevel(log_level);
        Log::setFormat(log_format);
    };

    // Finalize modules for each thread
    auto finialize_function = [modules_list = modules_]() {
        for(auto& module : modules_list) {
            module->finalizeThread();
        }
    };

    // Push 128 events for each worker to maintain enough work
    auto max_queue_size = threads_num * 128;
    std::unique_ptr<ThreadPool> thread_pool =
        std::make_unique<ThreadPool>(threads_num, max_queue_size, init_function, finialize_function);

    // Record the run stage total time
    auto start_time = std::chrono::steady_clock::now();
<<<<<<< HEAD

    // Push all events to the thread pool
    std::atomic<unsigned int> finished_events{0};
    global_config.setDefault<unsigned long>("number_of_events", 1u);
    auto number_of_events = global_config.get<unsigned long>("number_of_events");
    for(unsigned long i = 1; i <= number_of_events; i++) {
        // Check if run was aborted and stop pushing extra events to the threadpool
        if(terminate_) {
            LOG(INFO) << "Interrupting event loop after " << i << " events because of request to terminate";
            thread_pool->destroy();
            global_config.set<unsigned long>("number_of_events", finished_events);
=======
    global_config.setDefault<unsigned int>("number_of_events", 1u);
    auto number_of_events = global_config.get<unsigned int>("number_of_events");
    for(unsigned int i = 0; i < number_of_events; ++i) {
        // Check for termination
        if(terminate_) {
            LOG(INFO) << "Interrupting event loop after " << i << " events because of request to terminate";
            number_of_events = i;
            global_config.set<unsigned int>("number_of_events", i);
>>>>>>> 47354548
            break;
        }

        // Get a new seed for the new event
        uint64_t seed = seeder();

        auto event_function = [this, number_of_events, event_num = i, event_seed = seed, &finished_events]() mutable {
            // The RNG to be used by all events running on this thread
            static thread_local std::mt19937_64 random_engine;

            // Create the event data
            std::shared_ptr<Event> event = std::make_shared<Event>(*this->messenger_, event_num, event_seed);
            event->set_and_seed_random_engine(&random_engine);

            for(auto& module : modules_) {
                LOG_PROGRESS(TRACE, "EVENT_LOOP")
                    << "Running event " << event->number << " [" << module->get_identifier().getUniqueName() << "]";

                // Check if the module is satisfied to run
                if(!module->check_delegates(this->messenger_, event.get())) {
                    LOG(TRACE) << "Not all required messages are received for " << module->get_identifier().getUniqueName()
                               << ", skipping module!";
                    module->skip_event(event->number);
                    continue;
                }

                // Get current time
                auto start = std::chrono::steady_clock::now();

                // Set run module section header
                std::string old_section_name = Log::getSection();
                unsigned int old_event_num = Log::getEventNum();
                std::string section_name = "R:";
                section_name += module->get_identifier().getUniqueName();
                Log::setSection(section_name);
                Log::setEventNum(event->number);

                // Set module specific settings
                auto old_settings =
                    ModuleManager::set_module_before(module->get_identifier().getUniqueName(), module->get_configuration());

                // Run module
                try {
                    if(module->is_buffered()) {
                        auto buffered_module = static_cast<BufferedModule*>(module.get());
                        buffered_module->run_in_order(event);
                    } else {
                        module->run(event.get());
                    }
                } catch(const EndOfRunException& e) {
                    // Terminate if the module threw the EndOfRun request exception:
                    LOG(WARNING) << "Request to terminate:" << std::endl << e.what();
                    this->terminate_ = true;
                }

                // Reset logging
                Log::setSection(old_section_name);
                Log::setEventNum(old_event_num);
                ModuleManager::set_module_after(old_settings);

                // Update execution time
                auto end = std::chrono::steady_clock::now();
                std::lock_guard<std::mutex> stat_lock{event->stats_mutex_};
                this->module_execution_time_[module.get()] +=
                    static_cast<std::chrono::duration<long double>>(end - start).count();
            }

            finished_events++;
            LOG_PROGRESS(STATUS, "EVENT_LOOP") << "Finished " << finished_events << " of " << number_of_events << " events";
        };
        thread_pool->submit(event_function);
        thread_pool->checkException();
    }

    LOG(TRACE) << "All events have been initialized. Waiting for thread pool to finish...";

    // Wait for workers to finish
    thread_pool->wait();

    // Check exception for last events
    thread_pool->checkException();

    LOG_PROGRESS(STATUS, "EVENT_LOOP") << "Finished run of " << finished_events << " events";
    auto end_time = std::chrono::steady_clock::now();
    total_time_ += static_cast<std::chrono::duration<long double>>(end_time - start_time).count();

    LOG(TRACE) << "Destroying thread pool";
}

static std::string seconds_to_time(long double seconds) {
    auto duration = std::chrono::duration<long long>(static_cast<long long>(std::round(seconds)));

    std::string time_str;
    auto hours = std::chrono::duration_cast<std::chrono::hours>(duration);
    duration -= hours;
    if(hours.count() > 0) {
        time_str += std::to_string(hours.count());
        time_str += " hours ";
    }
    auto minutes = std::chrono::duration_cast<std::chrono::minutes>(duration);
    duration -= minutes;
    if(minutes.count() > 0) {
        time_str += std::to_string(minutes.count());
        time_str += " minutes ";
    }
    time_str += std::to_string(duration.count());
    time_str += " seconds";

    return time_str;
}

/**
 * Sets the section header and logging settings before executing the  \ref Module::finalize() function. Reset the logging
 * after finalization. No method will be called after finalizing the module (except the destructor).
 */
void ModuleManager::finalize() {
    auto start_time = std::chrono::steady_clock::now();
    LOG_PROGRESS(TRACE, "FINALIZE_LOOP") << "Finalizing module instantiations";
    for(auto& module : modules_) {
        LOG_PROGRESS(TRACE, "FINALIZE_LOOP") << "Finalizing " << module->get_identifier().getUniqueName();

        // Get current time
        auto start = std::chrono::steady_clock::now();
        // Set finalize module section header
        std::string old_section_name = Log::getSection();
        std::string section_name = "F:";
        section_name += module->get_identifier().getUniqueName();
        Log::setSection(section_name);
        // Set module specific settings
        auto old_settings = set_module_before(module->get_identifier().getUniqueName(), module->get_configuration());
        // Change to our ROOT directory
        module->getROOTDirectory()->cd();
        // Finalize module
        if(module->is_buffered()) {
            auto buffered_module = static_cast<BufferedModule*>(module.get());
            buffered_module->finalize_buffer();
        } else {
            module->finalize();
        }
        // Remove the pointer to the ROOT directory after finalizing
        module->set_ROOT_directory(nullptr);
        // Remove the config manager
        module->set_config_manager(nullptr);
        // Reset logging
        Log::setSection(old_section_name);
        set_module_after(old_settings);
        // Update execution time
        auto end = std::chrono::steady_clock::now();
        module_execution_time_[module.get()] += static_cast<std::chrono::duration<long double>>(end - start).count();
    }
    // Close module ROOT file
    modules_file_->Close();
    LOG_PROGRESS(STATUS, "FINALIZE_LOOP") << "Finalization completed";
    auto end_time = std::chrono::steady_clock::now();
    total_time_ += static_cast<std::chrono::duration<long double>>(end_time - start_time).count();

    // Find the slowest module, and accumulate the total run-time for all modules
    long double slowest_time = 0, total_module_time = 0;
    std::string slowest_module;
    for(auto& module_time : module_execution_time_) {
        total_module_time += module_time.second;
        if(module_time.second > slowest_time) {
            slowest_time = module_time.second;
            slowest_module = module_time.first->getUniqueName();
        }
    }
    LOG(STATUS) << "Executed " << modules_.size() << " instantiations in " << seconds_to_time(total_time_) << ", spending "
                << std::round((100 * slowest_time) / std::max(1.0l, total_module_time))
                << "% of time in slowest instantiation " << slowest_module;
    for(auto& module : modules_) {
        LOG(INFO) << " Module " << module->getUniqueName() << " took " << module_execution_time_[module.get()] << " seconds";
    }

    Configuration& global_config = conf_manager_->getGlobalConfiguration();
    long double processing_time = 0;
    if(global_config.get<unsigned int>("number_of_events") > 0) {
        processing_time = std::round((1000 * total_time_) / global_config.get<unsigned int>("number_of_events"));
    }

    LOG(STATUS) << "Average processing time is \x1B[1m" << processing_time << " ms/event\x1B[0m, event generation at \x1B[1m"
                << std::round(global_config.get<double>("number_of_events") / total_time_) << " Hz\x1B[0m";

    if(global_config.get<unsigned int>("workers") > 0) {
        auto event_processing_time = std::round(processing_time * global_config.get<unsigned int>("workers"));
        LOG(STATUS) << "This corresponds to a processing time of \x1B[1m" << event_processing_time
                    << " ms/event\x1B[0m per worker";
    }
}

/**
 * All modules in the event loop continue to finish the current event
 */
void ModuleManager::terminate() {
    terminate_ = true;
}<|MERGE_RESOLUTION|>--- conflicted
+++ resolved
@@ -666,28 +666,17 @@
 
     // Record the run stage total time
     auto start_time = std::chrono::steady_clock::now();
-<<<<<<< HEAD
 
     // Push all events to the thread pool
     std::atomic<unsigned int> finished_events{0};
-    global_config.setDefault<unsigned long>("number_of_events", 1u);
-    auto number_of_events = global_config.get<unsigned long>("number_of_events");
-    for(unsigned long i = 1; i <= number_of_events; i++) {
+    global_config.setDefault<unsigned int>("number_of_events", 1u);
+    auto number_of_events = global_config.get<unsigned int>("number_of_events");
+    for(unsigned int i = 1; i <= number_of_events; i++) {
         // Check if run was aborted and stop pushing extra events to the threadpool
         if(terminate_) {
             LOG(INFO) << "Interrupting event loop after " << i << " events because of request to terminate";
             thread_pool->destroy();
-            global_config.set<unsigned long>("number_of_events", finished_events);
-=======
-    global_config.setDefault<unsigned int>("number_of_events", 1u);
-    auto number_of_events = global_config.get<unsigned int>("number_of_events");
-    for(unsigned int i = 0; i < number_of_events; ++i) {
-        // Check for termination
-        if(terminate_) {
-            LOG(INFO) << "Interrupting event loop after " << i << " events because of request to terminate";
-            number_of_events = i;
-            global_config.set<unsigned int>("number_of_events", i);
->>>>>>> 47354548
+            global_config.set<unsigned int>("number_of_events", finished_events);
             break;
         }
 
