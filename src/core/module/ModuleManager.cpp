/**
 * @file
 * @brief Implementation of module manager
 *
 * @copyright Copyright (c) 2017-2019 CERN and the Allpix Squared authors.
 * This software is distributed under the terms of the MIT License, copied verbatim in the file "LICENSE.md".
 * In applying this license, CERN does not waive the privileges and immunities granted to it by virtue of its status as an
 * Intergovernmental Organization or submit itself to any jurisdiction.
 */

#include "ModuleManager.hpp"
#include "Event.hpp"

#include <dlfcn.h>
#include <unistd.h>

#include <algorithm>
#include <chrono>
#include <cstring>
#include <fstream>
#include <limits>
#include <random>
#include <set>
#include <stdexcept>
#include <string>

#include <TROOT.h>
#include <TSystem.h>

#include "core/config/ConfigManager.hpp"
#include "core/config/Configuration.hpp"
#include "core/config/exceptions.h"
#include "core/geometry/GeometryManager.hpp"
#include "core/messenger/Messenger.hpp"
#include "core/utils/file.h"
#include "core/utils/log.h"

// Common prefix for all modules
// TODO [doc] Should be provided by the build system
#define ALLPIX_MODULE_PREFIX "libAllpixModule"

// These should point to the function defined in dynamic_module_impl.cpp
#define ALLPIX_GENERATOR_FUNCTION "allpix_module_generator"
#define ALLPIX_UNIQUE_FUNCTION "allpix_module_is_unique"

using namespace allpix;

ModuleManager::ModuleManager() : terminate_(false) {}

/**
 * Loads the modules specified in the configuration file. Each module is contained within its own library which is loaded
 * automatically. After that the required modules are created from the configuration.
 */
void ModuleManager::load(Messenger* messenger, ConfigManager* conf_manager, GeometryManager* geo_manager) {
    // Store config manager and get configurations
    conf_manager_ = conf_manager;
    auto& configs = conf_manager_->getModuleConfigurations();
    Configuration& global_config = conf_manager_->getGlobalConfiguration();

    // Set alias for backward compatibility with the previous keyword for multithreading
    global_config.setAlias("multithreading", "experimental_multithreading");
    global_config.setDefault("multithreading", false);
    multithreading_flag_ = global_config.get<bool>("multithreading");

    // Store the messenger
    messenger_ = messenger;

    // (Re)create the main ROOT file
    auto path = std::string(gSystem->pwd()) + "/" + global_config.get<std::string>("root_file", "modules");
    path = allpix::add_file_extension(path, "root");

    if(allpix::path_is_file(path)) {
        if(global_config.get<bool>("deny_overwrite", false)) {
            throw RuntimeError("Overwriting of existing main ROOT file " + path + " denied");
        }
        LOG(WARNING) << "Main ROOT file " << path << " exists and will be overwritten.";
        allpix::remove_file(path);
    }
    modules_file_ = std::make_unique<TFile>(path.c_str(), "RECREATE");
    if(modules_file_->IsZombie()) {
        throw RuntimeError("Cannot create main ROOT file " + path);
    }
    modules_file_->cd();

    // Loop through all non-global configurations
    for(auto& config : configs) {
        // Load library for each module. Libraries are named (by convention + CMAKE) libAllpixModule Name.suffix
        std::string lib_name = std::string(ALLPIX_MODULE_PREFIX).append(config.getName()).append(SHARED_LIBRARY_SUFFIX);
        LOG_PROGRESS(STATUS, "LOAD_LOOP") << "Loading module " << config.getName();

        void* lib = nullptr;
        bool load_error = false;
        dlerror();
        if(loaded_libraries_.count(lib_name) == 0) {
            // If library is not loaded then try to load it first from the config directories
            if(global_config.has("library_directories")) {
                std::vector<std::string> lib_paths = global_config.getPathArray("library_directories", true);
                for(auto& lib_path : lib_paths) {
                    std::string full_lib_path = lib_path;
                    full_lib_path += "/";
                    full_lib_path += lib_name;

                    // Check if the absolute file exists and try to load if it exists
                    std::ifstream check_file(full_lib_path);
                    if(check_file.good()) {
                        lib = dlopen(full_lib_path.c_str(), RTLD_NOW);
                        if(lib != nullptr) {
                            LOG(DEBUG) << "Found library in configuration specified directory at " << full_lib_path;
                        } else {
                            load_error = true;
                        }
                        break;
                    }
                }
            }

            // Otherwise try to load from the standard paths if not found already
            if(!load_error && lib == nullptr) {
                lib = dlopen(lib_name.c_str(), RTLD_NOW);

                if(lib != nullptr) {
                    Dl_info dl_info;
                    dl_info.dli_fname = "";

                    // workaround to get the location of the library
                    int ret = dladdr(dlsym(lib, ALLPIX_UNIQUE_FUNCTION), &dl_info);
                    if(ret != 0) {
                        LOG(DEBUG) << "Found library during global search in runtime paths at " << dl_info.dli_fname;
                    } else {
                        LOG(WARNING)
                            << "Found library during global search but could not deduce location, likely broken library";
                    }
                } else {
                    load_error = true;
                }
            }
        } else {
            // Otherwise just fetch it from the cache
            lib = loaded_libraries_[lib_name];
        }

        // If library did not load then throw exception
        if(load_error) {
            const char* lib_error = dlerror();

            // Find the name of the loaded library if it exists
            std::string lib_error_str = lib_error;
            size_t end_pos = lib_error_str.find(':');
            std::string problem_lib;
            if(end_pos != std::string::npos) {
                problem_lib = lib_error_str.substr(0, end_pos);
            }

            // FIXME is checking the error in this way portable?
            if(lib_error != nullptr && std::strstr(lib_error, "cannot allocate memory in static TLS block") != nullptr) {
                LOG(ERROR) << "Library could not be loaded: not enough thread local storage available" << std::endl
                           << "Try one of below workarounds:" << std::endl
                           << "- Rerun library with the environmental variable LD_PRELOAD='" << problem_lib << "'"
                           << std::endl
                           << "- Recompile the library " << problem_lib << " with tls-model=global-dynamic";
            } else if(lib_error != nullptr && std::strstr(lib_error, "cannot open shared object file") != nullptr &&
                      problem_lib.find(ALLPIX_MODULE_PREFIX) == std::string::npos) {
                LOG(ERROR) << "Library could not be loaded: one of its dependencies is missing" << std::endl
                           << "The name of the missing library is " << problem_lib << std::endl
                           << "Please make sure the library is properly initialized and try again";
            } else {
                LOG(ERROR) << "Library could not be loaded: it is not available" << std::endl
                           << " - Did you enable the library during building? " << std::endl
                           << " - Did you spell the library name correctly (case-sensitive)? ";
                if(lib_error != nullptr) {
                    LOG(DEBUG) << "Detailed error: " << lib_error;
                }
            }

            throw allpix::DynamicLibraryError(config.getName());
        }
        // Remember that this library was loaded
        loaded_libraries_[lib_name] = lib;

        // Check if this module is produced once, or once per detector
        bool unique = true;
        void* uniqueFunction = dlsym(loaded_libraries_[lib_name], ALLPIX_UNIQUE_FUNCTION);

        // If the unique function was not found, throw an error
        if(uniqueFunction == nullptr) {
            LOG(ERROR) << "Module library is invalid or outdated: required interface function not found!";
            throw allpix::DynamicLibraryError(config.getName());
        } else {
            unique = reinterpret_cast<bool (*)()>(uniqueFunction)(); // NOLINT
        }

        // Add the global internal parameters to the configuration
        std::string global_dir = gSystem->pwd();
        config.set<std::string>("_global_dir", global_dir);

        // Set default input and output name
        config.setDefault<std::string>("input", "");
        config.setDefault<std::string>("output", "");

        // Create the modules from the library depending on the module type
        std::vector<std::pair<ModuleIdentifier, Module*>> mod_list;
        if(unique) {
            mod_list.emplace_back(create_unique_modules(loaded_libraries_[lib_name], config, messenger, geo_manager));
        } else {
            mod_list = create_detector_modules(loaded_libraries_[lib_name], config, messenger, geo_manager);
        }

        // Loop through all created instantiations
        for(auto& id_mod : mod_list) {
            // FIXME: This convert the module to an unique pointer. Check that this always works and we can do this earlier
            std::unique_ptr<Module> mod(id_mod.second);
            ModuleIdentifier identifier = id_mod.first;

            // Check if the unique instantiation already exists
            auto iter = id_to_module_.find(identifier);
            if(iter != id_to_module_.end()) {
                // Unique name exists, check if its needs to be replaced
                if(identifier.getPriority() < iter->first.getPriority()) {
                    // Priority of new instance is higher, replace the instance
                    LOG(TRACE) << "Replacing model instance " << iter->first.getUniqueName()
                               << " with instance with higher priority.";

                    module_execution_time_.erase(iter->second->get());
                    iter->second = modules_.erase(iter->second);
                    iter = id_to_module_.erase(iter);
                } else {
                    // Priority is equal, raise an error
                    if(identifier.getPriority() == iter->first.getPriority()) {
                        throw AmbiguousInstantiationError(config.getName());
                    }
                    // Priority is lower, do not add this module to the run list
                    continue;
                }
            }

            // Save the identifier in the module
            mod->set_identifier(identifier);

            // Check if module can't run in parallel
            can_parallelize_ = mod->canParallelize() && can_parallelize_;

            // Add the new module to the run list
            modules_.emplace_back(std::move(mod));
            id_to_module_[identifier] = --modules_.end();
        }
    }

    // Force MT off for all modules in case MT was not requested or some modules didn't enable parallelization
    if(!(multithreading_flag_ && can_parallelize_)) {
        for(auto& module : modules_) {
            module->set_parallelize(false);
        }
    }
    LOG_PROGRESS(STATUS, "LOAD_LOOP") << "Loaded " << configs.size() << " modules";
}

/**
 * For unique modules a single instance is created per section
 */
std::pair<ModuleIdentifier, Module*> ModuleManager::create_unique_modules(void* library,
                                                                          Configuration& config,
                                                                          Messenger* messenger,
                                                                          GeometryManager* geo_manager) {
    // Make the vector to return
    std::string module_name = config.getName();

    // Return error if user tried to specialize the unique module:
    if(config.has("name")) {
        throw InvalidValueError(config, "name", "unique modules cannot be specialized using the \"name\" keyword.");
    }
    if(config.has("type")) {
        throw InvalidValueError(config, "type", "unique modules cannot be specialized using the \"type\" keyword.");
    }

    // Create the identifier
    std::string identifier_str;
    if(!config.get<std::string>("input").empty()) {
        identifier_str += config.get<std::string>("input");
    }
    if(!config.get<std::string>("output").empty()) {
        if(!identifier_str.empty()) {
            identifier_str += "_";
        }
        identifier_str += config.get<std::string>("output");
    }
    ModuleIdentifier identifier(module_name, identifier_str, 0);

    // Get the generator function for this module
    void* generator = dlsym(library, ALLPIX_GENERATOR_FUNCTION);
    // If the generator function was not found, throw an error
    if(generator == nullptr) {
        LOG(ERROR) << "Module library is invalid or outdated: required interface function not found!";
        throw allpix::DynamicLibraryError(module_name);
    }

    // Create and add module instance config
    Configuration& instance_config = conf_manager_->addInstanceConfiguration(identifier, config);

    // Specialize instance configuration
    std::string output_dir;
    output_dir = instance_config.get<std::string>("_global_dir");
    output_dir += "/";
    std::string path_mod_name = identifier.getUniqueName();
    std::replace(path_mod_name.begin(), path_mod_name.end(), ':', '_');
    output_dir += path_mod_name;

    // Convert to correct generator function
    auto module_generator = reinterpret_cast<Module* (*)(Configuration&, Messenger*, GeometryManager*)>(generator); // NOLINT

    LOG(DEBUG) << "Creating unique instantiation " << identifier.getUniqueName();

    // Get current time
    auto start = std::chrono::steady_clock::now();
    // Set the log section header
    std::string old_section_name = Log::getSection();
    std::string section_name = "C:";
    section_name += identifier.getUniqueName();
    Log::setSection(section_name);
    // Set module specific log settings
    auto old_settings = set_module_before(identifier.getUniqueName(), instance_config);
    // Build module
    Module* module = module_generator(instance_config, messenger, geo_manager);
    // Reset log
    Log::setSection(old_section_name);
    set_module_after(old_settings);
    // Update execution time
    auto end = std::chrono::steady_clock::now();
    module_execution_time_[module] += static_cast<std::chrono::duration<long double>>(end - start).count();

    // Set the module directory afterwards to catch invalid access in constructor
    module->get_configuration().set<std::string>("_output_dir", output_dir);

    // Store the module and return it to the Module Manager
    return std::make_pair(identifier, module);
}

/**
 * @throws InvalidModuleStateException If the module fails to forward the detector to the base class
 *
 * For detector modules multiple instantiations may be created per section. An instantiation is created for every detector if
 * no selection parameters are provided. Otherwise instantiations are created for every linked detector name and type.
 */
std::vector<std::pair<ModuleIdentifier, Module*>> ModuleManager::create_detector_modules(void* library,
                                                                                         Configuration& config,
                                                                                         Messenger* messenger,
                                                                                         GeometryManager* geo_manager) {
    std::string module_name = config.getName();
    LOG(DEBUG) << "Creating instantions for detector module " << module_name;

    // Create the basic identifier
    std::string identifier;
    if(!config.get<std::string>("input").empty()) {
        identifier += "_";
        identifier += config.get<std::string>("input");
    }
    if(!config.get<std::string>("output").empty()) {
        identifier += "_";
        identifier += config.get<std::string>("output");
    }

    // Open the library and get the module generator function
    void* generator = dlsym(library, ALLPIX_GENERATOR_FUNCTION);
    // If the generator function was not found, throw an error
    if(generator == nullptr) {
        LOG(ERROR) << "Module library is invalid or outdated: required interface function not found!";
        throw allpix::DynamicLibraryError(module_name);
    }
    // Convert to correct generator function
    auto module_generator =
        reinterpret_cast<Module* (*)(Configuration&, Messenger*, std::shared_ptr<Detector>)>(generator); // NOLINT

    // Handle empty type and name arrays:
    bool instances_created = false;
    std::vector<std::pair<std::shared_ptr<Detector>, ModuleIdentifier>> instantiations;

    // Create all names first with highest priority
    std::set<std::string> module_names;
    if(config.has("name")) {
        std::vector<std::string> names = config.getArray<std::string>("name");
        for(auto& name : names) {
            auto det = geo_manager->getDetector(name);
            instantiations.emplace_back(det, ModuleIdentifier(module_name, det->getName() + identifier, 0));

            // Save the name (to not instantiate it again later)
            module_names.insert(name);
        }
        instances_created = !names.empty();
    }

    // Then create all types that are not yet name instantiated
    if(config.has("type")) {
        std::vector<std::string> types = config.getArray<std::string>("type");
        for(auto& type : types) {
            auto detectors = geo_manager->getDetectorsByType(type);

            for(auto& det : detectors) {
                // Skip all that were already added by name
                if(module_names.find(det->getName()) != module_names.end()) {
                    continue;
                }

                instantiations.emplace_back(det, ModuleIdentifier(module_name, det->getName() + identifier, 1));
            }
        }
        instances_created = !types.empty();
    }

    // Create for all detectors if no name / type provided
    if(!instances_created) {
        auto detectors = geo_manager->getDetectors();

        for(auto& det : detectors) {
            instantiations.emplace_back(det, ModuleIdentifier(module_name, det->getName() + identifier, 2));
        }
    }

    // Construct instantiations from the list of requests
    std::vector<std::pair<ModuleIdentifier, Module*>> module_list;
    for(auto& instance : instantiations) {
        LOG(DEBUG) << "Creating detector instantiation " << instance.second.getUniqueName();
        // Get current time
        auto start = std::chrono::steady_clock::now();

        // Create and add module instance config
        Configuration& instance_config = conf_manager_->addInstanceConfiguration(instance.second, config);

        // Add internal module config
        std::string output_dir;
        output_dir = instance_config.get<std::string>("_global_dir");
        output_dir += "/";
        std::string path_mod_name = instance.second.getUniqueName();
        std::replace(path_mod_name.begin(), path_mod_name.end(), ':', '/');
        output_dir += path_mod_name;

        // Set the log section header
        std::string old_section_name = Log::getSection();
        std::string section_name = "C:";
        section_name += instance.second.getUniqueName();
        Log::setSection(section_name);
        // Set module specific log settings
        auto old_settings = set_module_before(instance.second.getUniqueName(), instance_config);
        // Build module
        Module* module = module_generator(instance_config, messenger, instance.first);
        // Reset logging
        Log::setSection(old_section_name);
        set_module_after(old_settings);
        // Update execution time
        auto end = std::chrono::steady_clock::now();
        module_execution_time_[module] += static_cast<std::chrono::duration<long double>>(end - start).count();

        // Set the module directory afterwards to catch invalid access in constructor
        module->get_configuration().set<std::string>("_output_dir", output_dir);

        // Check if the module called the correct base class constructor
        if(module->getDetector().get() != instance.first.get()) {
            throw InvalidModuleStateException(
                "Module " + module_name +
                " does not call the correct base Module constructor: the provided detector should be forwarded");
        }

        // Store the module
        module_list.emplace_back(instance.second, module);
    }

    return module_list;
}

// Helper functions to set the module specific log settings if necessary
std::tuple<LogLevel, LogFormat> ModuleManager::set_module_before(const std::string&, const Configuration& config) {
    // Set new log level if necessary
    LogLevel prev_level = Log::getReportingLevel();
    if(config.has("log_level")) {
        auto log_level_string = config.get<std::string>("log_level");
        std::transform(log_level_string.begin(), log_level_string.end(), log_level_string.begin(), ::toupper);
        try {
            LogLevel log_level = Log::getLevelFromString(log_level_string);
            if(log_level != prev_level) {
                LOG(TRACE) << "Local log level is set to " << log_level_string;
                Log::setReportingLevel(log_level);
            }
        } catch(std::invalid_argument& e) {
            throw InvalidValueError(config, "log_level", e.what());
        }
    }

    // Set new log format if necessary
    LogFormat prev_format = Log::getFormat();
    if(config.has("log_format")) {
        auto log_format_string = config.get<std::string>("log_format");
        std::transform(log_format_string.begin(), log_format_string.end(), log_format_string.begin(), ::toupper);
        try {
            LogFormat log_format = Log::getFormatFromString(log_format_string);
            if(log_format != prev_format) {
                LOG(TRACE) << "Local log format is set to " << log_format_string;
                Log::setFormat(log_format);
            }
        } catch(std::invalid_argument& e) {
            throw InvalidValueError(config, "log_format", e.what());
        }
    }

    return std::make_tuple(prev_level, prev_format);
}
void ModuleManager::set_module_after(std::tuple<LogLevel, LogFormat> prev) {
    // Reset the previous log level
    LogLevel cur_level = Log::getReportingLevel();
    LogLevel old_level = std::get<0>(prev);
    if(cur_level != old_level) {
        Log::setReportingLevel(old_level);
        LOG(TRACE) << "Reset log level to global level of " << Log::getStringFromLevel(old_level);
    }

    // Reset the previous log format
    LogFormat cur_format = Log::getFormat();
    LogFormat old_format = std::get<1>(prev);
    if(cur_format != old_format) {
        Log::setFormat(old_format);
        LOG(TRACE) << "Reset log format to global level of " << Log::getStringFromFormat(old_format);
    }
}

/**
 * Sets the section header and logging settings before executing the  \ref Module::init() function.
 *  \ref Module::reset_delegates() "Resets" the delegates and the logging after initialization.
 */
void ModuleManager::init(std::mt19937_64& seeder) {
    auto start_time = std::chrono::steady_clock::now();
    LOG_PROGRESS(STATUS, "INIT_LOOP") << "Initializing " << modules_.size() << " module instantiations";
    for(auto& module : modules_) {
        LOG_PROGRESS(TRACE, "INIT_LOOP") << "Initializing " << module->get_identifier().getUniqueName();

        // Pass the config manager to this instance
        module->set_config_manager(conf_manager_);

        // Create main ROOT directory for this module class if it does not exists yet
        LOG(TRACE) << "Creating and accessing ROOT directory";
        std::string module_name = module->get_configuration().getName();
        auto directory = modules_file_->GetDirectory(module_name.c_str());
        if(directory == nullptr) {
            directory = modules_file_->mkdir(module_name.c_str());
            if(directory == nullptr) {
                throw RuntimeError("Cannot create or access overall ROOT directory for module " + module_name);
            }
        }
        directory->cd();

        // Create local directory for this instance
        TDirectory* local_directory = nullptr;
        if(module->get_identifier().getIdentifier().empty()) {
            local_directory = directory;
        } else {
            local_directory = directory->mkdir(module->get_identifier().getIdentifier().c_str());
            if(local_directory == nullptr) {
                throw RuntimeError("Cannot create or access local ROOT directory for module " + module->getUniqueName());
            }
        }

        // Change to the directory and save it in the module
        local_directory->cd();
        module->set_ROOT_directory(local_directory);

        // Set the RNG to be used by the module initialization
        module->set_random_generator(&seeder);

        // Get current time
        auto start = std::chrono::steady_clock::now();
        // Set init module section header
        std::string old_section_name = Log::getSection();
        std::string section_name = "I:";
        section_name += module->get_identifier().getUniqueName();
        Log::setSection(section_name);
        // Set module specific settings
        auto old_settings = set_module_before(module->get_identifier().getUniqueName(), module->get_configuration());
        // Change to our ROOT directory
        module->getROOTDirectory()->cd();
        // Init module
        module->init();
        // Reset logging
        Log::setSection(old_section_name);
        set_module_after(old_settings);
        // Update execution time
        auto end = std::chrono::steady_clock::now();
        module_execution_time_[module.get()] += static_cast<std::chrono::duration<long double>>(end - start).count();

        // Reset the random number generator for this module
        module->set_random_generator(nullptr);
    }
    LOG_PROGRESS(STATUS, "INIT_LOOP") << "Initialized " << modules_.size() << " module instantiations";
    auto end_time = std::chrono::steady_clock::now();
    total_time_ += static_cast<std::chrono::duration<long double>>(end_time - start_time).count();
}

/**
 * Initializes the thread pool and executes each event in parallel.
 */
void ModuleManager::run(std::mt19937_64& seeder) {
    using namespace std::chrono_literals;

    Configuration& global_config = conf_manager_->getGlobalConfiguration();
    size_t threads_num;

    // See if we can run in parallel with how many workers
    if(multithreading_flag_ && can_parallelize_) {
        // Try to fetch a suitable number of workers if multithreading is enabled
        auto available_hardware_concurrency = std::thread::hardware_concurrency();
        if(available_hardware_concurrency > 0u) {
            // Try to be graceful and leave one core out if the number of workers was not specified
            available_hardware_concurrency -= 1u;
        }
        threads_num = global_config.get<unsigned int>("workers", std::max(available_hardware_concurrency, 1u));
        if(threads_num == 0) {
            throw InvalidValueError(global_config, "workers", "number of workers should be strictly more than zero");
        }
        LOG(STATUS) << "Multithreading enabled, processing events in parallel on " << threads_num << " worker threads";

        // ROOT 6.12/00 introduces a new type of locking for operations with TObjects that impacts the performance
        // of the framework since all threads are waiting if any is using a TObject
        if(threads_num > 8 && gROOT->GetVersionInt() >= 61200) {
            LOG(WARNING) << "Using more than 8 worker threads may severely impact simulation performance due to ROOT "
                            "internals."
                         << std::endl
                         << "See <https://root-forum.cern.ch/t/copying-trefs-and-accessing-tref-data-from-multiple-threads/"
                            "29417/7> for more info.";
        }

        if(threads_num > std::thread::hardware_concurrency()) {
            LOG(WARNING) << "Using more workers (" << threads_num << ") than supported concurrent threads on this system ("
                         << std::thread::hardware_concurrency() << ") may impact simulation performance";
        }

        // Adjust the modules buffer size according to the number of threads used
        for(auto& module : modules_) {
            if(module->is_buffered()) {
                auto buffered_module = static_cast<BufferedModule*>(module.get());
                buffered_module->set_max_buffer_size(128 * threads_num);
            }
        }
    } else {
        // Issue a warning in case MT was requested but we can't actually run in MT
        if(multithreading_flag_ && !can_parallelize_) {
            global_config.set<bool>("multithreading", false);
            LOG(WARNING) << "Multithreading disabled since the current module configuration doesn't support it";
        }

        // Default to no additional thread without multithreading
        threads_num = 0;
    }
    global_config.set<size_t>("workers", threads_num);

    // Creates the thread pool
    LOG(TRACE) << "Initializing thread pool with " << threads_num << " thread";
    // clang-format off
    auto init_function = [log_level = Log::getReportingLevel(), log_format = Log::getFormat()]() {
        // clang-format on
        // Initialize the threads to the same log level and format as the master setting
        Log::setReportingLevel(log_level);
        Log::setFormat(log_format);
    };

    // Finalize modules for each thread
    auto finialize_function = [modules_list = modules_]() {
        for(auto& module : modules_list) {
            module->finalizeThread();
        }
    };

    // Push 128 events for each worker to maintain enough work
    auto max_queue_size = threads_num * 128;
    std::unique_ptr<ThreadPool> thread_pool =
        std::make_unique<ThreadPool>(threads_num, max_queue_size, init_function, finialize_function);

    // Record the run stage total time
    auto start_time = std::chrono::steady_clock::now();

    // Push all events to the thread pool
    std::atomic<unsigned int> finished_events{0};
    global_config.setDefault<unsigned int>("number_of_events", 1u);
    auto number_of_events = global_config.get<unsigned int>("number_of_events");
    for(unsigned int i = 1; i <= number_of_events; i++) {
        // Check if run was aborted and stop pushing extra events to the threadpool
        if(terminate_) {
            LOG(INFO) << "Interrupting prematurely as requested";
            thread_pool->destroy();
            global_config.set<unsigned int>("number_of_events", finished_events);
            break;
        }

        // Get a new seed for the new event
        uint64_t seed = seeder();

<<<<<<< HEAD
        auto event_function = [this, number_of_events, event_num = i, event_seed = seed, &finished_events]() mutable {
=======
        auto event_function = [ this, number_of_events, event_num = i, event_seed = seed, &finished_events ]() mutable {
>>>>>>> a05cf277
            // The RNG to be used by all events running on this thread
            static thread_local std::mt19937_64 random_engine;

            // Create the event data
            std::shared_ptr<Event> event = std::make_shared<Event>(*this->messenger_, event_num, event_seed);
            event->set_and_seed_random_engine(&random_engine);

            for(auto& module : modules_) {
                LOG_PROGRESS(TRACE, "EVENT_LOOP")
                    << "Running event " << event->number << " [" << module->get_identifier().getUniqueName() << "]";

                // Check if the module is satisfied to run
                if(!module->check_delegates(this->messenger_, event.get())) {
                    LOG(TRACE) << "Not all required messages are received for " << module->get_identifier().getUniqueName()
                               << ", skipping module!";
                    module->skip_event(event->number);
                    continue;
                }

                // Get current time
                auto start = std::chrono::steady_clock::now();

                // Set run module section header
                std::string old_section_name = Log::getSection();
                unsigned int old_event_num = Log::getEventNum();
                std::string section_name = "R:";
                section_name += module->get_identifier().getUniqueName();
                Log::setSection(section_name);
                Log::setEventNum(event->number);

                // Set module specific settings
                auto old_settings =
                    ModuleManager::set_module_before(module->get_identifier().getUniqueName(), module->get_configuration());

                // Run module
                try {
                    if(module->is_buffered()) {
                        auto buffered_module = static_cast<BufferedModule*>(module.get());
                        buffered_module->run_in_order(event);
                    } else {
                        module->run(event.get());
                    }
                } catch(const EndOfRunException& e) {
                    // Terminate if the module threw the EndOfRun request exception:
                    LOG(WARNING) << "Request to terminate:" << std::endl << e.what();
                    this->terminate_ = true;
                }

                // Reset logging
                Log::setSection(old_section_name);
                Log::setEventNum(old_event_num);
                ModuleManager::set_module_after(old_settings);

                // Update execution time
                auto end = std::chrono::steady_clock::now();
                std::lock_guard<std::mutex> stat_lock{event->stats_mutex_};
                this->module_execution_time_[module.get()] +=
                    static_cast<std::chrono::duration<long double>>(end - start).count();
            }

            finished_events++;
            LOG_PROGRESS(STATUS, "EVENT_LOOP") << "Finished " << finished_events << " of " << number_of_events << " events";
        };
<<<<<<< HEAD
        thread_pool->submit_event_function(event_function);
        thread_pool->check_exception();
=======
        thread_pool->submit(event_function);
        thread_pool->checkException();
>>>>>>> a05cf277
    }

    LOG(TRACE) << "All events have been initialized. Waiting for thread pool to finish...";

    // Wait for workers to finish
    thread_pool->wait();

    // Check exception for last events
<<<<<<< HEAD
    thread_pool->check_exception();
=======
    thread_pool->checkException();
>>>>>>> a05cf277

    LOG_PROGRESS(STATUS, "EVENT_LOOP") << "Finished run of " << finished_events << " events";
    auto end_time = std::chrono::steady_clock::now();
    total_time_ += static_cast<std::chrono::duration<long double>>(end_time - start_time).count();

    LOG(TRACE) << "Destroying thread pool";
}

static std::string seconds_to_time(long double seconds) {
    auto duration = std::chrono::duration<long long>(static_cast<long long>(std::round(seconds)));

    std::string time_str;
    auto hours = std::chrono::duration_cast<std::chrono::hours>(duration);
    duration -= hours;
    if(hours.count() > 0) {
        time_str += std::to_string(hours.count());
        time_str += " hours ";
    }
    auto minutes = std::chrono::duration_cast<std::chrono::minutes>(duration);
    duration -= minutes;
    if(minutes.count() > 0) {
        time_str += std::to_string(minutes.count());
        time_str += " minutes ";
    }
    time_str += std::to_string(duration.count());
    time_str += " seconds";

    return time_str;
}

/**
 * Sets the section header and logging settings before executing the  \ref Module::finalize() function. Reset the logging
 * after finalization. No method will be called after finalizing the module (except the destructor).
 */
void ModuleManager::finalize() {
    auto start_time = std::chrono::steady_clock::now();
    LOG_PROGRESS(TRACE, "FINALIZE_LOOP") << "Finalizing module instantiations";
    for(auto& module : modules_) {
        LOG_PROGRESS(TRACE, "FINALIZE_LOOP") << "Finalizing " << module->get_identifier().getUniqueName();

        // Get current time
        auto start = std::chrono::steady_clock::now();
        // Set finalize module section header
        std::string old_section_name = Log::getSection();
        std::string section_name = "F:";
        section_name += module->get_identifier().getUniqueName();
        Log::setSection(section_name);
        // Set module specific settings
        auto old_settings = set_module_before(module->get_identifier().getUniqueName(), module->get_configuration());
        // Change to our ROOT directory
        module->getROOTDirectory()->cd();
        // Finalize module
        if(module->is_buffered()) {
            auto buffered_module = static_cast<BufferedModule*>(module.get());
            buffered_module->finalize_buffer();
        } else {
            module->finalize();
        }
        // Remove the pointer to the ROOT directory after finalizing
        module->set_ROOT_directory(nullptr);
        // Remove the config manager
        module->set_config_manager(nullptr);
        // Reset logging
        Log::setSection(old_section_name);
        set_module_after(old_settings);
        // Update execution time
        auto end = std::chrono::steady_clock::now();
        module_execution_time_[module.get()] += static_cast<std::chrono::duration<long double>>(end - start).count();
    }
    // Close module ROOT file
    modules_file_->Close();
    LOG_PROGRESS(STATUS, "FINALIZE_LOOP") << "Finalization completed";
    auto end_time = std::chrono::steady_clock::now();
    total_time_ += static_cast<std::chrono::duration<long double>>(end_time - start_time).count();

    // Find the slowest module, and accumulate the total run-time for all modules
    long double slowest_time = 0, total_module_time = 0;
    std::string slowest_module;
    for(auto& module_time : module_execution_time_) {
        total_module_time += module_time.second;
        if(module_time.second > slowest_time) {
            slowest_time = module_time.second;
            slowest_module = module_time.first->getUniqueName();
        }
    }
    LOG(STATUS) << "Executed " << modules_.size() << " instantiations in " << seconds_to_time(total_time_) << ", spending "
                << std::round((100 * slowest_time) / std::max(1.0l, total_module_time))
                << "% of time in slowest instantiation " << slowest_module;
    for(auto& module : modules_) {
        LOG(INFO) << " Module " << module->getUniqueName() << " took " << module_execution_time_[module.get()] << " seconds";
    }

    Configuration& global_config = conf_manager_->getGlobalConfiguration();
    long double processing_time = 0;
    if(global_config.get<unsigned int>("number_of_events") > 0) {
        processing_time = std::round((1000 * total_time_) / global_config.get<unsigned int>("number_of_events"));
    }

    LOG(STATUS) << "Average processing time is \x1B[1m" << processing_time << " ms/event\x1B[0m, event generation at \x1B[1m"
                << std::round(global_config.get<double>("number_of_events") / total_time_) << " Hz\x1B[0m";

    if(global_config.get<unsigned int>("workers") > 0) {
        auto event_processing_time = std::round(processing_time * global_config.get<unsigned int>("workers"));
        LOG(STATUS) << "This corresponds to a processing time of \x1B[1m" << event_processing_time
                    << " ms/event\x1B[0m per worker";
    }
}

/**
 * All modules in the event loop continue to finish the current event
 */
void ModuleManager::terminate() {
    terminate_ = true;
}<|MERGE_RESOLUTION|>--- conflicted
+++ resolved
@@ -688,11 +688,7 @@
         // Get a new seed for the new event
         uint64_t seed = seeder();
 
-<<<<<<< HEAD
         auto event_function = [this, number_of_events, event_num = i, event_seed = seed, &finished_events]() mutable {
-=======
-        auto event_function = [ this, number_of_events, event_num = i, event_seed = seed, &finished_events ]() mutable {
->>>>>>> a05cf277
             // The RNG to be used by all events running on this thread
             static thread_local std::mt19937_64 random_engine;
 
@@ -756,13 +752,8 @@
             finished_events++;
             LOG_PROGRESS(STATUS, "EVENT_LOOP") << "Finished " << finished_events << " of " << number_of_events << " events";
         };
-<<<<<<< HEAD
-        thread_pool->submit_event_function(event_function);
-        thread_pool->check_exception();
-=======
         thread_pool->submit(event_function);
         thread_pool->checkException();
->>>>>>> a05cf277
     }
 
     LOG(TRACE) << "All events have been initialized. Waiting for thread pool to finish...";
@@ -771,11 +762,7 @@
     thread_pool->wait();
 
     // Check exception for last events
-<<<<<<< HEAD
-    thread_pool->check_exception();
-=======
     thread_pool->checkException();
->>>>>>> a05cf277
 
     LOG_PROGRESS(STATUS, "EVENT_LOOP") << "Finished run of " << finished_events << " events";
     auto end_time = std::chrono::steady_clock::now();
