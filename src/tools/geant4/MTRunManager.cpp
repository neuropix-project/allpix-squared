/**
 * @file
 * @brief Implementation of MTRunManager
 * @copyright Copyright (c) 2019 CERN and the Allpix Squared authors.
 * This software is distributed under the terms of the MIT License, copied verbatim in the file "LICENSE.md".
 * In applying this license, CERN does not waive the privileges and immunities granted to it by virtue of its status as an
 * Intergovernmental Organization or submit itself to any jurisdiction.
 */

#include "MTRunManager.hpp"
#include "G4LoggingDestination.hpp"
#include "WorkerRunManager.hpp"

#include <G4UImanager.hh>

using namespace allpix;

G4ThreadLocal WorkerRunManager* MTRunManager::worker_run_manager_ = nullptr;

<<<<<<< HEAD
MTRunManager::MTRunManager() {
    G4UImanager* ui_g4 = G4UImanager::GetUIpointer();
    ui_g4->SetCoutDestination(G4LoggingDestination::getInstance());
}

void MTRunManager::FillWorkerSeedsMap(G4int n_event) { // NOLINT
    // Fill the auxiliary array with new random numbers drawn from the main engine
    auto* engine = G4Random::getTheEngine();
    engine->flatArray(nSeedsPerEvent * n_event, randDbl);

    // Fill the mapping between event number and pair of seeds to be used
    for(G4int i = 0, event_number = nSeedsFilled + 1; i < nSeedsPerEvent * n_event; i += 2, event_number++) {
        // Convert floating points to long
        auto pairs =
            std::make_pair(static_cast<long>(100000000L * randDbl[i]), static_cast<long>(100000000L * randDbl[i + 1]));
        workers_seeds_.insert(std::make_pair(event_number, pairs));
    }

    // Update the number of filled seeds so far
    nSeedsFilled += n_event;
}

void MTRunManager::Run(G4int allpix_event, G4int n_event) { // NOLINT
    {
        G4AutoLock l(&worker_seed_mutex);
=======
void MTRunManager::Run(G4int n_event, uint64_t seed1, uint64_t seed2) { // NOLINT
>>>>>>> 93eabd73

    // Seed the worker run manager for this event:
    worker_run_manager_->seedsQueue.push(static_cast<long>(seed1 % LONG_MAX));
    worker_run_manager_->seedsQueue.push(static_cast<long>(seed2 % LONG_MAX));

    // redirect the call to the correct manager responsible for this thread
    worker_run_manager_->BeamOn(n_event);
}

void MTRunManager::Initialize() {
    G4MTRunManager::Initialize();

    G4bool cond = ConfirmBeamOnCondition();
    if(cond) {
        G4MTRunManager::ConstructScoringWorlds();
        G4MTRunManager::RunInitialization();

        // Prepare UI commands for workers
        PrepareCommandsStack();
    }
}

void MTRunManager::InitializeForThread() { // NOLINT
    if(worker_run_manager_ == nullptr) {
        // construct a new thread worker
        worker_run_manager_ = WorkerRunManager::GetNewInstanceForThread();
    }
}

void MTRunManager::TerminateForThread() { // NOLINT
    // thread local instance
    if(worker_run_manager_ != nullptr) {
        worker_run_manager_->RunTermination();
        delete worker_run_manager_;
        worker_run_manager_ = nullptr;
    }
}<|MERGE_RESOLUTION|>--- conflicted
+++ resolved
@@ -17,35 +17,12 @@
 
 G4ThreadLocal WorkerRunManager* MTRunManager::worker_run_manager_ = nullptr;
 
-<<<<<<< HEAD
 MTRunManager::MTRunManager() {
     G4UImanager* ui_g4 = G4UImanager::GetUIpointer();
     ui_g4->SetCoutDestination(G4LoggingDestination::getInstance());
 }
 
-void MTRunManager::FillWorkerSeedsMap(G4int n_event) { // NOLINT
-    // Fill the auxiliary array with new random numbers drawn from the main engine
-    auto* engine = G4Random::getTheEngine();
-    engine->flatArray(nSeedsPerEvent * n_event, randDbl);
-
-    // Fill the mapping between event number and pair of seeds to be used
-    for(G4int i = 0, event_number = nSeedsFilled + 1; i < nSeedsPerEvent * n_event; i += 2, event_number++) {
-        // Convert floating points to long
-        auto pairs =
-            std::make_pair(static_cast<long>(100000000L * randDbl[i]), static_cast<long>(100000000L * randDbl[i + 1]));
-        workers_seeds_.insert(std::make_pair(event_number, pairs));
-    }
-
-    // Update the number of filled seeds so far
-    nSeedsFilled += n_event;
-}
-
-void MTRunManager::Run(G4int allpix_event, G4int n_event) { // NOLINT
-    {
-        G4AutoLock l(&worker_seed_mutex);
-=======
 void MTRunManager::Run(G4int n_event, uint64_t seed1, uint64_t seed2) { // NOLINT
->>>>>>> 93eabd73
 
     // Seed the worker run manager for this event:
     worker_run_manager_->seedsQueue.push(static_cast<long>(seed1 % LONG_MAX));
