--- conflicted
+++ resolved
@@ -92,11 +92,8 @@
 * Andre Sailer, CERN, @sailer
 * Paul Schütze, DESY, @pschutze
 * Xin Shi, Institute of High Energy Physics Beijing, @xshi
-<<<<<<< HEAD
 * Viktor Sonesten, GSOC18 Student, @tmplt
-=======
 * Ondrej Theiner, Charles University, @otheiner
->>>>>>> 884bfd25
 * Mateus Vicente Barreto Pinto, Université de Genève, @mvicente
 
 The authors would also like to express their thanks to the developers of [AllPix](https://twiki.cern.ch/twiki/bin/view/Main/AllPix).
