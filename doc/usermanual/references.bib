@article{apsq,
    title = "Allpix$^2$: A modular simulation framework for silicon detectors",
    journal = "Nucl. Instr. Meth. A",
    volume = "901",
    pages = "164 - 172",
    year = "2018",
    issn = "0168-9002",
    doi = "10.1016/j.nima.2018.06.020",
    author = "S. Spannagel and others",
    Archiveprefix            = {arXiv},
    Eprint                   = {1806.05813},
    keywords = "Simulation, Silicon detectors, Geant4, TCAD, Drift–diffusion"
}
@online{ap2-repo,
    title = {The \apsq Project Repository},
    author = {},
    url = {https://gitlab.cern.ch/allpix-squared/allpix-squared/},
    year = {2017},
    month = aug,
    day = {2}
}
@online{ap2-issue-tracker,
    title = {The \apsq Project Issue Tracker},
    author = {},
    url = {https://gitlab.cern.ch/allpix-squared/allpix-squared/issues},
    year = {2017},
    month = jul,
    day = {27}
}
@online{ap2-forum,
    title = {The \apsq Project Forum},
    author = {},
    url = {https://cern.ch/allpix-squared-forum},
    year = {2018},
    month = dec,
    day = {12}
}
@online{ap2-container-registry,
    title = {The \apsq Docker Container Registry},
    author = {Simon Spannagel},
    url = {https://gitlab.cern.ch/allpix-squared/allpix-squared/container_registry},
    year = {2018},
    month = mar,
    day = {12}
}
@online{ap2-doxygen,
    title = {The \apsq Code Documentation},
    author = {Daniel Hynds and Simon Spannagel and Koen Wolters},
    url = {https://cern.ch/allpix-squared/reference/},
    year = {2017},
    month = aug,
    day = {22}
}
@online{ap2-external-modules,
    title = {CMake for External \apsq Modules Repository},
    author = {},
    url = {https://gitlab.cern.ch/allpix-squared/external-modules/},
    year = {2019},
    month = sep,
    day = {20}
}
@online{ap1wiki,
    title = {The AllPix Simulation Framework},
    author = {Mathieu Benoit and John Idarraga},
    url = {https://twiki.cern.ch/twiki/bin/view/Main/AllPix},
    year = {2017},
    month = mar,
    day = {21}
}
@online{rce,
    title = {ATLAS RCE Development Lab},
    author = {Rainer Bartholdus and Su Dong and others},
    url = {https://twiki.cern.ch/twiki/bin/view/Atlas/RCEDevelopmentLab}
}
@online{eutelescope,
    title = {The EUTelescope Analysis Framework},
    author = {{The EUTelescope Developers}},
    url = {http://eutelescope.web.cern.ch/}
}
@online{proteus,
    title = {The Proteus Testbeam Reconstruction Framework},
    author = {{The Proteus Developers}},
    url = {https://gitlab.cern.ch/unige-fei4tel/proteus/}
}
@online{markdown,
    title = {Markdown},
    author = {John Gruber and Aaron Swartz},
    url = {https://daringfireball.net/projects/markdown/}
}
@online{ap1git,
    title = {AllPix},
    subtitle = {Generic simulation for pixel detectors},
    author = {Mathieu Benoit and John Idarraga and Samir Arfaoui},
    url = {https://github.com/ALLPix/allpix},
    publisher = {GitHub},
    journal = {GitHub repository},
    commit = {386b35f00b9c77852b468b83b329c16b0388586d}
}
@InProceedings{lcio,
  Title                    = {LCIO: A persistency framework and event data model for HEP},
  Author                   = {Aplin, S. and Engels, J. and Gaede, F. and Graf, N.A. and Johnson, T. and McCormick, J.},
  Booktitle                = {Nuclear Science Symposium and Medical Imaging Conference (NSS/MIC), IEEE},
  Year                     = {2012},

  Address                  = {Anaheim, CA},
  Month                    = {Oct},
  Pages                    = {2075-2079},

  Doi                      = {10.1109/NSSMIC.2012.6551478},
  ISSN                     = {1082-3654},
  Keywords                 = {high energy physics instrumentation computing;API;CLiC physics;HEP;ILC physics;LCIO;abstract programming interface;binary format;data compression;data formats;detector response simulation;heavy photon search collaboration;lightweight;multiple test-beam collaboration;muon collider;next linear collider physics;programming languages;random event access;software packages}
}
@article{geant4,
    title = "Geant4 - a simulation toolkit",
    journal = "Nucl. Instr. Meth. A",
    volume = "506",
    number = "3",
    pages = "250 - 303",
    year = "2003",
    issn = "0168-9002",
    doi = "10.1016/S0168-9002(03)01368-8",
    author = "S. Agostinelli and J. Allison and K. Amako and J. Apostolakis and H. Araujo and P. Arce and M. Asai and D. Axen and S. Banerjee and G. Barrand and F. Behner and L. Bellagamba and J. Boudreau and L. Broglia and A. Brunengo and H. Burkhardt and S. Chauvie and J. Chuma and R. Chytracek and G. Cooperman and G. Cosmo and P. Degtyarenko and A. Dell'Acqua and G. Depaola and D. Dietrich and R. Enami and A. Feliciello and C. Ferguson and H. Fesefeldt and G. Folger and F. Foppiano and A. Forti and S. Garelli and S. Giani and R. Giannitrapani and D. Gibin and J.J. Gómez Cadenas and I. González and G. Gracia Abril and G. Greeniaus and W. Greiner and V. Grichine and A. Grossheim and S. Guatelli and P. Gumplinger and R. Hamatsu and K. Hashimoto and H. Hasui and A. Heikkinen and A. Howard and V. Ivanchenko and A. Johnson and F.W. Jones and J. Kallenbach and N. Kanaya and M. Kawabata and Y. Kawabata and M. Kawaguti and S. Kelner and P. Kent and A. Kimura and T. Kodama and R. Kokoulin and M. Kossov and H. Kurashige and E. Lamanna and T. Lampén and V. Lara and V. Lefebure and F. Lei and M. Liendl and W. Lockman and F. Longo and S. Magni and M. Maire and E. Medernach and K. Minamimoto and P. Mora de Freitas and Y. Morita and K. Murakami and M. Nagamatu and R. Nartallo and P. Nieminen and T. Nishimura and K. Ohtsubo and M. Okamura and S. O'Neale and Y. Oohata and K. Paech and J. Perl and A. Pfeiffer and M.G. Pia and F. Ranjard and A. Rybin and S. Sadilov and E. Di Salvo and G. Santin and T. Sasaki and N. Savvas and Y. Sawada and S. Scherer and S. Sei and V. Sirotenko and D. Smith and N. Starkov and H. Stoecker and J. Sulkimo and M. Takahata and S. Tanaka and E. Tcherniaev and E. Safai Tehrani and M. Tropeano and P. Truscott and H. Uno and L. Urban and P. Urban and M. Verderi and A. Walkden and W. Wander and H. Weber and J.P. Wellisch and T. Wenaus and D.C. Williams and D. Wright and T. Yamada and H. Yoshida and D. Zschiesche",
}
@online{g4physicslists,
    author = {{Geant4 Collaboration}},
    title = {Geant4 Physics Lists},
    url = {http://geant4.cern.ch/support/proc_mod_catalog/physics_lists/referencePL.shtml}
}
@online{g4particles,
    author = {{Geant4 Collaboration}},
    title = {Geant4 Particles},
    url = {http://geant4-userdoc.web.cern.ch/geant4-userdoc/UsersGuides/ForApplicationDeveloper/html/TrackingAndPhysics/particle.html}
}
@online{g4gps,
    author = {{Geant4 Collaboration}},
    title = {Geant4 GPS},
    url = {http://geant4-userdoc.web.cern.ch/geant4-userdoc/UsersGuides/ForApplicationDeveloper/html/GettingStarted/generalParticleSource.html}
}
@online{g4drivers,
    author = {{Geant4 Collaboration}},
    title = {Geant4 Visualization Drivers},
    url = {https://geant4.web.cern.ch/geant4/UserDocumentation/UsersGuides/ForApplicationDeveloper/html/ch08s03.html}
}
@article{g4radioactive,
author={S. Hauf and M. Kuster and M. Batič and Z. W. Bell and D. H. H. Hoffmann and P. M. Lang and S. Neff and M. G. Pia and G. Weidenspointner and A. Zoglauer},
journal={IEEE Transactions on Nuclear Science},
title={Radioactive Decays in Geant4},
year={2013},
volume={60},
number={4},
pages={2966-2983},
keywords={Monte Carlo methods;physics computing;radioactive decay schemes;ENSDF database;Geant4;Monte Carlo systems;radioactive decay package;Atomic measurements;Libraries;Monte Carlo methods;Physics;Radioactive decay;Software;Unified modeling language;ENSDF;Geant4;Monte-Carlo Simulation;radioactive decay;validation},
doi={10.1109/TNS.2013.2270894},
ISSN={0018-9499},
month={Aug},
}
@inproceedings{root,
    author = "Rene Brun and Fons Rademakers",
    title = "ROOT - An Object Oriented Data Analysis Framework",
    booktitle = "AIHENP'96 Workshop, Lausanne",
    journal = "Nucl. Inst. & Meth. in Phys.",
    year = "1996",
    month = sep,
    volume = "389",
    pages = "81-86",
    howpublished = {http://root.cern.ch/},
}
@online{eigen3,
    author = {Ga\"{e}l Guennebaud and Beno\^{i}t Jacob and others},
    title = {Eigen v3},
    url = {http://eigen.tuxfamily.org},
    year = {2010}
}
@article{swartz2003cms,
  title={CMS pixel simulations},
  author={Swartz, Morris},
  journal={Nucl. Instr. Meth. A},
  volume={511},
  number={1},
  pages={88--91},
  year={2003},
  publisher={Elsevier}
}
@article{jacoboni,
   author = {{Jacoboni}, C. and {Canali}, C. and {Ottaviani}, G. and {Alberigi Quaranta}, A.},
    title = "{A review of some charge transport properties of silicon}",
  journal = {Solid State Electronics},
 keywords = {Carrier Mobility, Charge Carriers, Drift Rate, Electron Diffusion, Silicon, Transport Properties, Diffusion Coefficient, Electric Fields, Electron Mobility, Holes (Electron Deficiencies), Impurities, Solid State Devices},
     year = 1977,
    month = feb,
   volume = 20,
    pages = {77-89},
      doi = {10.1016/0038-1101(77)90054-5}
}
@techreport{pixelav,
  title={A detailed simulation of the CMS pixel sensor},
  author={Swartz, Morris},
  year={2002},
  url = {https://cds.cern.ch/record/687440}
}

@online{tomlgit,
    title = {TOML},
    subtitle = {Tom's Obvious, Minimal Language},
    author = {Tom Preston-Werner},
    url = {https://github.com/toml-lang/toml},
    publisher = {Github},
    journal = {Github repository},
    commit = {e5d623ecdc26327699157381bde3ccd6ed8c67de}
}
@online{eulerangles,
    author   = {Weisstein, Eric W.},
    title    = {Euler Angles},
    subtitle = {From MathWorld -- A Wolfram Web Resource},
    url      = {http://mathworld.wolfram.com/EulerAngles.html}
}
@online{cppfilesystem,
    author = {Beman Dawes},
    title  = {Adopt the File System TS for {\CPP}17},
    url    = {http://www.open-std.org/jtc1/sc22/wg21/docs/papers/2016/p0218r0.html},
    year   = {2016},
    month  = feb
}
@article{timepix,
    title = "Timepix, a 65k programmable pixel readout chip for arrival time, energy and/or photon counting measurements",
    journal = "Nucl. Instr. Meth. A",
    volume = "581",
    number = "1",
    pages = "485 - 494",
    year = "2007",
    note = "VCI 2007",
    issn = "0168-9002",
    doi = "10.1016/j.nima.2007.08.079",
    author = "X. Llopart and R. Ballabriga and M. Campbell and L. Tlustos and W. Wong",
    keywords = "Pixel",
    keywords = "Photon counting",
    keywords = "CMOS",
    keywords = "Arrival time",
    keywords = "Medipix",
    keywords = "Micro-pattern gas detectors"
}
@online{geant4vis,
    author = {{Geant4 Collaboration}},
    title = {Geant4 User's Guide for Application Developers},
    subtitle = {Visualization},
    year = {2016},
    url = {https://geant4.web.cern.ch/geant4/UserDocumentation/UsersGuides/ForApplicationDeveloper/html/ch08.html}
}
@online{roottree,
    title = {ROOT User's Guide},
    subtitle = {Trees},
    author = {Rene Brun and Fons Rademakers},
    url = {https://root.cern.ch/root/htmldoc/guides/users-guide/Trees.html}
}
@online{roottref,
    title = {ROOT User's Guide},
    subtitle = {Input/Output},
    author = {Rene Brun and Fons Rademakers},
    url = {https://root.cern.ch/root/htmldoc/guides/users-guide/InputOutput.html}
}
@online{linuxld,
    title = {Linux Programmer's Manual},
    subtitle = {ld.so, ld-linux.so - dynamic linker/loader},
    author = {Michael Kerrisk},
    url = {http://man7.org/linux/man-pages/man8/ld.so.8.html}
}
@online{rootinstallation,
    author = {Rene Brun and Fons Rademakers},
    title = {Building ROOT},
    url = {https://root.cern.ch/building-root}
}
@online{geant4installation,
    author = {{Geant4 Collaboration}},
    title = {Geant4 Installation Guide},
    subtitle = {Building and Installing Geant4 for Users and Developers},
    year = {2016},
    url = {http://geant4.web.cern.ch/geant4/UserDocumentation/UsersGuides/InstallationGuide/html/}
}
@online{pandoc,
    author = {John MacFarlane},
    title = {Pandoc},
    subtitle = {A universal document converter},
    url = {http://pandoc.org/}
}
@online{pdg,
    author = {L. Garren and F. Krauss and C.-J. Lin and S. Navas and P. Richardson and T. Sj\"ostrand},
    title = {Monte Carlo Particle Numbering Scheme},
    year = 2015,
    url = {http://hepdata.cedar.ac.uk/lbl/2016/reviews/rpp2016-rev-monte-carlo-numbering.pdf}
}
@INPROCEEDINGS{octree,
    author={J. Behley and V. Steinhage and A. B. Cremers},
    booktitle={2015 IEEE International Conference on Robotics and Automation (ICRA)},
    title={Efficient radius neighbor search in three-dimensional point clouds},
    year={2015},
    pages={3625-3630},
    doi={10.1109/ICRA.2015.7139702},
    ISSN={1050-4729},
    month={May},
}
@article{eos,
  author={A. J. Peters and L. Janyst},
  title={Exabyte Scale Storage at CERN},
  journal={Journal of Physics: Conference Series},
  volume={331},
  number={5},
  pages={052015},
  url={http://stacks.iop.org/1742-6596/331/i=5/a=052015},
  year={2011},
  doi = {10.1088/1742-6596/331/5/052015},
 }

@techreport{fehlberg,
  title={Low-order classical Runge-Kutta formulas with stepsize control and their application to some heat transfer problems},
  author={Fehlberg, Erwin},
  year={1969},
  url={https://ntrs.nasa.gov/search.jsp?R=19690021375},
  Number={NASA-TR-R-315 },
  Type={NASA Technical Report},
  note={\url{http://hdl.handle.net/2060/19690021375}}
}

@article{pai,
      author         = "Apostolakis, J. and Giani, S. and Urban, L. and Maire, M.
                        and Bagulya, A. V. and Grishin, V. M.",
      title          = "{An implementation of ionisation energy loss in very thin
                        absorbers for the GEANT4 simulation package}",
      journal        = "Nucl. Instrum. Meth.",
      volume         = "A453",
      year           = "2000",
      pages          = "597-605",
      doi            = "10.1016/S0168-9002(00)00457-5",
}

@InProceedings{cvmfs,
  Title                    = {{CVMFS - a file system for the CernVM virtual appliance}},
  Author                   = {C. Aguado Sanchez and others},
  Booktitle                = {{ XII Advanced Computing and Analysis Techniques in Physics Research (ACAT08)}},
  Year                     = {2008},
  Pages                    = {052},
  Volume                   = {ACAT08},

  Journal                  = {PoS},
  Slaccitation             = {%%CITATION = POSCI,ICHEP2010,002;%%}
}
@article{fano,
  title = {Scattering by ionization and phonon emission in semiconductors},
  author = {Alig, R. C. and Bloom, S. and Struck, C. W.},
  journal = {Phys. Rev. B},
  volume = {22},
  issue = {12},
  pages = {5565--5582},
  numpages = {0},
  year = {1980},
  month = {Dec},
  publisher = {American Physical Society},
  doi = {10.1103/PhysRevB.22.5565},
}
@article{chargecreation,
  title = {Average Triton Energy Deposited in Silicon per Electron-Hole Pair Produced},
  author = {Smithrick, John J. and Myers, Ira T.},
  journal = {Phys. Rev. B},
  volume = {1},
  issue = {7},
  pages = {2945--2948},
  numpages = {0},
  year = {1970},
  month = {Apr},
  publisher = {American Physical Society},
  doi = {10.1103/PhysRevB.1.2945},
}
@article{planecondenser,
  title = "Point charge potential and weighting field of a pixel or pad in a plane condenser",
  journal = "Nucl. Inst. Meth.",
  volume = "767",
  pages = "267 - 270",
  year = "2014",
  issn = "0168-9002",
  doi = "10.1016/j.nima.2014.08.044",
  author = "W. Riegler and G. Aglieri Rinella",
  keywords = "Signals, Weighting fields, Pixel detectors, Micropattern detectors"
}

@Article{shockley,
  Title                    = {Currents to Conductors Induced by a Moving Point Charge},
  Author                   = {Shockley, W.},
  Journal                  = {J. Appl. Phys.},
  Year                     = {1938},
  Number                   = {10},
  Pages                    = {635-636},
  Volume                   = {9},
  Doi                      = {10.1063/1.1710367},
}

@Article{ramo,
  Title                    = {Currents Induced by Electron Motion},
  Author                   = {Ramo, Simon},
  Journal                  = {Proc. IRE},
  Year                     = {1939},

  Month                    = {Sept},
  Number                   = {9},
  Pages                    = {584-585},
  Volume                   = {27},

  Doi                      = {10.1109/JRPROC.1939.228757},
  ISSN                     = {0096-8390},
}
<<<<<<< HEAD
@article{fossum-lee,
  title   = "A physical model for the dependence of carrier lifetime on doping density in nondegenerate silicon",
  journal = "Solid-State Electronics",
  volume  = "25",
  number  = "8",
  pages   = "741 - 747",
  year    = "1982",
  issn    = "0038-1101",
  doi     = "https://doi.org/10.1016/0038-1101(82)90203-9",
  url     = "http://www.sciencedirect.com/science/article/pii/0038110182902039",
  author  = "J.G. Fossum and D.S. Lee",
}

@article{fossum,
  title = "Computer-aided numerical analysis of silicon solar cells",
  journal = "Solid-State Electronics",
  volume = "19",
  number = "4",
  pages = "269 - 277",
  year = "1976",
  issn = "0038-1101",
  doi = "https://doi.org/10.1016/0038-1101(76)90022-8",
  url = "http://www.sciencedirect.com/science/article/pii/0038110176900228",
  author = "Jerry G. Fossum",
=======

@INPROCEEDINGS{kleczek,
  author={R. {Kleczek} and P. {Grybos} and R. {Szczygiel}},
  booktitle={2015 22nd International Conference Mixed Design of Integrated Circuits   Systems (MIXDES)}, 
  title={Charge sensitive amplifier for nanoseconds pulse processing time in CMOS 40 nm technology}, 
  year={2015},
  volume={},
  number={},
  pages={292-296},
}

@inbook{binkley,
publisher = {John Wiley \& Sons, Ltd},
isbn = {9780470033715},
title = {Index},
booktitle = {Tradeoffs and Optimization in Analog CMOS Design},
chapter = {},
pages = {583-594},
doi = {10.1002/9780470033715.index},
url = {https://onlinelibrary.wiley.com/doi/abs/10.1002/9780470033715.index},
eprint = {https://onlinelibrary.wiley.com/doi/pdf/10.1002/9780470033715.index},
year = {2008}
>>>>>>> 687e1a26
}<|MERGE_RESOLUTION|>--- conflicted
+++ resolved
@@ -406,7 +406,6 @@
   Doi                      = {10.1109/JRPROC.1939.228757},
   ISSN                     = {0096-8390},
 }
-<<<<<<< HEAD
 @article{fossum-lee,
   title   = "A physical model for the dependence of carrier lifetime on doping density in nondegenerate silicon",
   journal = "Solid-State Electronics",
@@ -431,8 +430,7 @@
   doi = "https://doi.org/10.1016/0038-1101(76)90022-8",
   url = "http://www.sciencedirect.com/science/article/pii/0038110176900228",
   author = "Jerry G. Fossum",
-=======
-
+}
 @INPROCEEDINGS{kleczek,
   author={R. {Kleczek} and P. {Grybos} and R. {Szczygiel}},
   booktitle={2015 22nd International Conference Mixed Design of Integrated Circuits   Systems (MIXDES)}, 
@@ -454,5 +452,4 @@
 url = {https://onlinelibrary.wiley.com/doi/abs/10.1002/9780470033715.index},
 eprint = {https://onlinelibrary.wiley.com/doi/pdf/10.1002/9780470033715.index},
 year = {2008}
->>>>>>> 687e1a26
 }