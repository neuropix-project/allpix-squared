[AllPix]
log_level = "WARNING"
log_format = "DEFAULT"
number_of_events = 10000
detectors_file = "dut.conf"
<<<<<<< HEAD
root_file = "eudet_rd53a_modules"
=======
#root_file = "eudet_rd53a"
>>>>>>> fa3f7526

[GeometryBuilderGeant4]
world_material = "air"

[DepositionGeant4]
physics_list = FTFP_BERT_EMZ
particle_type = "e-"
number_of_particles = 1
source_energy = 5GeV
source_position = -2um 0um -3000mm
source_type = "beam"
beam_size = 5mm
beam_direction = 0 0 1
max_step_length = 1.0um

[ElectricFieldReader]
name = "dut_0", "dut_1", "Reference"
model = "linear"
bias_voltage = -100V
depletion_voltage = -50V

[ElectricFieldReader]
type = "mimosa26"
model = "linear"
bias_voltage = -4V
depletion_depth = 15um

[GenericPropagation]
name = "dut_0", "dut_1", "Reference"
temperature = 293K
charge_per_step = 10

[ProjectionPropagation]
type = "mimosa26"
temperature = 293K
charge_per_step = 10
integration_time = 20ns
diffuse_deposit = true
output_plots = 1

[SimpleTransfer]
max_depth_distance = 5um

[DefaultDigitizer]
name = "dut_0", "dut_1", "Reference"
electronics_noise = 50e
<<<<<<< HEAD
threshold = 1000e
threshold_smearing = 80e
qdc_smearing = 10e
=======
threshold = 1500e
threshold_smearing = 200e
adc_smearing = 50e
>>>>>>> fa3f7526
output_plots = 1
qdc_resolution = 1

[DefaultDigitizer]
type = "mimosa26"
electronics_noise = 13e
<<<<<<< HEAD
threshold = 60e
threshold_smearing = 4e
qdc_smearing = 0e
=======
threshold = 100e
threshold_smearing = 10e
adc_smearing = 0e
>>>>>>> fa3f7526
output_plots = 1
qdc_resolution = 1

[ROOTObjectWriter]
file_name = "01"

[LCIOWriter]
file_name = "run0001.slcio"
dump_mc_truth = true
geometry_file = "allpix_squared_gear_1.xml"
detector_assignment=["telescope0","zsdata_m26","0"],["telescope1","zsdata_m26","1"],["telescope2","zsdata_m26","2"],["dut_0","zsdata_dut","10"],["dut_1","zsdata_dut","11"],["telescope3","zsdata_m26","3"],["telescope4","zsdata_m26","4"],["telescope5","zsdata_m26","5"],["Reference","zsdata_dut","21"]

<<<<<<< HEAD

[DetectorHistogrammer]
=======
[DetectorHistogrammer]
granularity = 100, 100

>>>>>>> fa3f7526
<|MERGE_RESOLUTION|>--- conflicted
+++ resolved
@@ -3,11 +3,7 @@
 log_format = "DEFAULT"
 number_of_events = 10000
 detectors_file = "dut.conf"
-<<<<<<< HEAD
-root_file = "eudet_rd53a_modules"
-=======
-#root_file = "eudet_rd53a"
->>>>>>> fa3f7526
+root_file = "eudet_rd53a"
 
 [GeometryBuilderGeant4]
 world_material = "air"
@@ -17,7 +13,7 @@
 particle_type = "e-"
 number_of_particles = 1
 source_energy = 5GeV
-source_position = -2um 0um -3000mm
+source_position = 0um 0um -200mm
 source_type = "beam"
 beam_size = 5mm
 beam_direction = 0 0 1
@@ -54,30 +50,18 @@
 [DefaultDigitizer]
 name = "dut_0", "dut_1", "Reference"
 electronics_noise = 50e
-<<<<<<< HEAD
-threshold = 1000e
-threshold_smearing = 80e
-qdc_smearing = 10e
-=======
 threshold = 1500e
 threshold_smearing = 200e
 adc_smearing = 50e
->>>>>>> fa3f7526
 output_plots = 1
 qdc_resolution = 1
 
 [DefaultDigitizer]
 type = "mimosa26"
 electronics_noise = 13e
-<<<<<<< HEAD
 threshold = 60e
 threshold_smearing = 4e
 qdc_smearing = 0e
-=======
-threshold = 100e
-threshold_smearing = 10e
-adc_smearing = 0e
->>>>>>> fa3f7526
 output_plots = 1
 qdc_resolution = 1
 
@@ -90,11 +74,5 @@
 geometry_file = "allpix_squared_gear_1.xml"
 detector_assignment=["telescope0","zsdata_m26","0"],["telescope1","zsdata_m26","1"],["telescope2","zsdata_m26","2"],["dut_0","zsdata_dut","10"],["dut_1","zsdata_dut","11"],["telescope3","zsdata_m26","3"],["telescope4","zsdata_m26","4"],["telescope5","zsdata_m26","5"],["Reference","zsdata_dut","21"]
 
-<<<<<<< HEAD
-
 [DetectorHistogrammer]
-=======
-[DetectorHistogrammer]
-granularity = 100, 100
-
->>>>>>> fa3f7526
+granularity = 100, 100