[Allpix]
detectors_file = "detector.conf"
number_of_events = 1
random_seed = 0

[GeometryBuilderGeant4]

[DepositionGeant4]
particle_type = "e+"
source_energy = 5MeV
source_position = 0um 0um -500um
beam_size = 0
beam_direction = 0 0 1

[ElectricFieldReader]
model = "linear"
bias_voltage = -150V
depletion_voltage = -100V

[ProjectionPropagation]
log_level = DEBUG
temperature = 293K

<<<<<<< HEAD
#PASS Total count of propagated charge carriers: 2542
#PASSOSX Total count of propagated charge carriers: 2545
=======
#PASS Total count of propagated charge carriers: 2861
#PASSOSX Total count of propagated charge carriers: 2861
>>>>>>> 6127190f
<|MERGE_RESOLUTION|>--- conflicted
+++ resolved
@@ -21,10 +21,5 @@
 log_level = DEBUG
 temperature = 293K
 
-<<<<<<< HEAD
-#PASS Total count of propagated charge carriers: 2542
-#PASSOSX Total count of propagated charge carriers: 2545
-=======
 #PASS Total count of propagated charge carriers: 2861
-#PASSOSX Total count of propagated charge carriers: 2861
->>>>>>> 6127190f
+#PASSOSX Total count of propagated charge carriers: 2861