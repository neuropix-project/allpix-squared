--- conflicted
+++ resolved
@@ -22,10 +22,5 @@
 [ProjectionPropagation]
 temperature = 293K
 
-<<<<<<< HEAD
-#PASS Deposited 44610 charges in sensor of detector mydetector
-#PASSOSX Deposited 44710 charges in sensor of detector mydetector
-=======
 #PASS Deposited 51384 charges in sensor of detector mydetector
-#PASSOSX Deposited 51354 charges in sensor of detector mydetector
->>>>>>> 6127190f
+#PASSOSX Deposited 51354 charges in sensor of detector mydetector